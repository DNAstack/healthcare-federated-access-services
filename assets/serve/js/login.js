--- conflicted
+++ resolved
@@ -37,11 +37,7 @@
 function getProviderHeaderHtml(id) {
   if (id === 'idps') {
     $('#main-container').removeClass('persona');
-<<<<<<< HEAD
-    return '<h4>Log in / Create an account</h4><p>Verify your identity to discover and access data.</p>';
-=======
     return '<h4>Log in or Create an account</h4><p>Verify your identity to discover and access data.</p>';
->>>>>>> 758d9978
   } else if (id === 'personas') {
     $('#main-container').addClass('persona');
     return '<h4 class="playground">Testing personas</h4><p class="playground">Log in using one of these existing testing personas.</p>';
