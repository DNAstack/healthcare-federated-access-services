// Copyright 2019 Google LLC
//
// Licensed under the Apache License, Version 2.0 (the "License");
// you may not use this file except in compliance with the License.
// You may obtain a copy of the License at
//
//      http://www.apache.org/licenses/LICENSE-2.0
//
// Unless required by applicable law or agreed to in writing, software
// distributed under the License is distributed on an "AS IS" BASIS,
// WITHOUT WARRANTIES OR CONDITIONS OF ANY KIND, either express or implied.
// See the License for the specific language governing permissions and
// limitations under the License.

syntax = "proto3";

// Package v1 ic provides protocol buffer versions of the DAM API, allowing
// end points to receive requests and returns responses using these messages.
package ic.v1;

<<<<<<< HEAD
=======
import "proto/common/v1/account.proto"; /* copybara-comment */
>>>>>>> 2a9a647c
import "proto/common/v1/common.proto"; /* copybara-comment */
import "proto/common/v1/oauthclient.proto"; /* copybara-comment */

option go_package = "github.com/GoogleCloudPlatform/healthcare-federated-access-services/proto/ic/v1";

///////////////////////////////////////////////////

message IcConfig {
  string version = 1;
  int64 revision = 2;
  double commit_time = 3;
<<<<<<< HEAD
  map<string, IdentityProvider> identity_providers = 4;
=======
  map<string, common.IdentityProvider> identity_providers = 4;
>>>>>>> 2a9a647c
  map<string, common.Client> clients = 5;
  map<string, common.AccountTag> account_tags = 6;
  ConfigOptions options = 7;
  map<string, string> ui = 8;
}

<<<<<<< HEAD
message IdentityProvider {
  string issuer = 1;
  string authorize_url = 2;
  string response_type = 3;
  string token_url = 4;
  repeated string scopes = 5;
  string translate_using = 6;
  string client_id = 7;
  map<string, string> ui = 8;
  bool use_passport_visa = 9;
}

=======
>>>>>>> 2a9a647c
message ConfigOptions {
  message Descriptor {
    string label = 1;
    string description = 2;
    string regexp = 3;
    string type = 4;
    bool is_list = 5;
    repeated string enum_values = 6;
    string min = 7;
    string max = 8;
    string default_value = 9;
  }
  int32 account_name_length = 1;
  bool read_only_master_realm = 2;
  repeated string whitelisted_realms = 3;
  string default_passport_token_ttl = 4;
  string max_passport_token_ttl = 5;
  string auth_code_token_ttl = 6;
  string access_token_ttl = 7;
  string refresh_token_ttl = 8;
  string claim_ttl_cap = 9;
  map<string, Descriptor> computed_descriptors = 10 [json_name = "descriptors"];
}

message IcSecrets {
  string version = 1;
  int64 revision = 2;
  double commit_time = 3;
  map<string, string> client_secrets = 4;
  map<string, string> id_provider_secrets = 5;

  message TokenKeys {
    string private_key = 1;
    string public_key = 2;
  }
  map<string, TokenKeys> token_keys = 6;
}

message ReadOnlyConfig {
  string dex_url = 1;
  string dex_port = 2;
}

message Realm {}

///////////////////////////////////////////////////

message ConfigModification {
  int64 revision = 1;
  bool dry_run = 3;
}

message GetInfoRequest {}

message GetInfoResponse {
  string name = 1;
  repeated string versions = 2;
  int64 start_time = 3;
  repeated string modules = 4;
  map<string, string> ui = 5;
}

message RealmRequest {
  Realm item = 1;
}

message RealmResponse {}

message GetIdentityProvidersRequest {}

message GetIdentityProvidersResponse {
  map<string, common.IdentityProvider> identity_providers = 1;
}

message GetTokenRequest {}

message ConfigRequest {
  IcConfig item = 1;
  ConfigModification modification = 2;
}

message ConfigResponse {}

message ConfigIdentityProviderRequest {
  common.IdentityProvider item = 1;
  ConfigModification modification = 2;
}

message ConfigIdProviderResponse {}

message ConfigOptionsRequest {
  ConfigOptions item = 1;
  ConfigModification modification = 2;
}

message ConfigOptionsResponse {}

message AccountRequest {
  common.Account item = 1;
  ConfigModification modification = 2;
}

message AccountResponse {
  common.Account account = 1;
}

message AccountSubjectRequest {
  common.ConnectedAccount item = 1;
  ConfigModification modification = 2;
}

message AccountSubjectResponse {
  common.ConnectedAccount item = 1;
}

message SubjectClaimsRequest {
  ConfigModification modification = 1;
}

message SubjectClaimsResponse {
  repeated common.Assertion assertions = 1;
}

message TokenMetadata {
  string token_type = 1;
  int64 issued_at = 2;
  string scope = 3;
  string identity_provider = 4;
  string subject = 5;
  string nonce = 6;
}

message TokenMetadataRequest {}

message TokenMetadataResponse {
  TokenMetadata token_metadata = 1;
}

message TokensMetadataRequest {}

message TokensMetadataResponse {
  map<string, TokenMetadata> tokens_metadata = 1;
}

message RevocationRequest {
  string token = 1;
}

///////////////////////////////////////////////////

message LoginPageProviders {
  message ProviderEntry {
    string name = 1;
    string url = 2;
    map<string, string> ui = 3;
  }
  map<string, ProviderEntry> idps = 1;
  map<string, ProviderEntry> personas = 2;
}

message GetPersonasResponse {
  message Meta {
    repeated string claim_names = 1;
  }
  map<string, Meta> personas = 1;
}<|MERGE_RESOLUTION|>--- conflicted
+++ resolved
@@ -18,10 +18,7 @@
 // end points to receive requests and returns responses using these messages.
 package ic.v1;
 
-<<<<<<< HEAD
-=======
 import "proto/common/v1/account.proto"; /* copybara-comment */
->>>>>>> 2a9a647c
 import "proto/common/v1/common.proto"; /* copybara-comment */
 import "proto/common/v1/oauthclient.proto"; /* copybara-comment */
 
@@ -33,32 +30,13 @@
   string version = 1;
   int64 revision = 2;
   double commit_time = 3;
-<<<<<<< HEAD
-  map<string, IdentityProvider> identity_providers = 4;
-=======
   map<string, common.IdentityProvider> identity_providers = 4;
->>>>>>> 2a9a647c
   map<string, common.Client> clients = 5;
   map<string, common.AccountTag> account_tags = 6;
   ConfigOptions options = 7;
   map<string, string> ui = 8;
 }
 
-<<<<<<< HEAD
-message IdentityProvider {
-  string issuer = 1;
-  string authorize_url = 2;
-  string response_type = 3;
-  string token_url = 4;
-  repeated string scopes = 5;
-  string translate_using = 6;
-  string client_id = 7;
-  map<string, string> ui = 8;
-  bool use_passport_visa = 9;
-}
-
-=======
->>>>>>> 2a9a647c
 message ConfigOptions {
   message Descriptor {
     string label = 1;
