--- conflicted
+++ resolved
@@ -494,11 +494,7 @@
           "items": [
             {
               "args": {
-<<<<<<< HEAD
-                "bucket": "max-dev-test-bucket"
-=======
                 "bucket": "example-bucket-name"
->>>>>>> 47bddae4
               }
             }
           ],
@@ -535,13 +531,8 @@
           "items": [
             {
               "args": {
-<<<<<<< HEAD
-                "cluster": "arn:aws:redshift:us-east-1:582623027427:cluster:max-dam-test-cluster",
-                "group": "arn:aws:redshift:us-east-1:582623027427:dbgroup:max-dam-test-cluster/admin"
-=======
                 "cluster": "arn:aws:redshift:us-east-1:582623027427:cluster:example-cluster-name",
                 "group": "arn:aws:redshift:us-east-1:582623027427:dbgroup:example-cluster-name/admin"
->>>>>>> 47bddae4
               }
             }
           ],
