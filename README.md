# `healthcare-federated-access-services`

This repository contains an implementation of a [GA4GH Passport Broker](http://bit.ly/ga4gh-passport-v1#passport-broker) and a [GA4GH Passport Clearinghouse](http://bit.ly/ga4gh-passport-v1#passport-clearinghouse).

For more information, visit:

*  [GA4GH Overview of Passports](http://bit.ly/ga4gh-passport-v1#overview) and
   [GA4GH Researcher Identity Introduction](http://bit.ly/ga4gh-ri-intro).
*  [GA4GH Passport v1.0](http://bit.ly/ga4gh-passport-v1) full specification.
*  [GA4GH AAI OpenID Connect Profile v1.0](http://bit.ly/ga4gh-aai-profile) specification.
*  [GA4GH](https://www.ga4gh.org/)

**IMPORTANT: This is an early pre-release that should only be used for testing and demo purposes. Only synthetic or public datasets should be used. Customer support is not currently provided.**

## Contributing

See the [contributing](CONTRIBUTING.md) document for information about how to
contribute to this repository.

## Notice

This is not an officially supported Google product.

## How to Deploy

See [deploy.md](./deploy.md)

## Configuration

<<<<<<< HEAD
Please check `deploy/config/ic-template` and `deploy/config/dam-template` for a configuration example.
For more details, please check `IcConfig` in `proto/ic/v1/ic_service.proto` and `DamConfig` in `proto/dam/v1/dam_service.proto`.
=======
For configuration examples, see [deploy/config/ic-template](deploy/config/ic-template) and [deploy/config/ic-template](deploy/config/ic-template).

For more information, see [IcConfig](proto/ic/v1/ic_service.proto) and [DamConfig](proto/dam/v1/dam_service.proto).

## APIs

For information about API endpoints available in Federated Access components,
please refer to [API documentation](apis.md).
>>>>>>> 90374fb3
<|MERGE_RESOLUTION|>--- conflicted
+++ resolved
@@ -12,10 +12,9 @@
 
 **IMPORTANT: This is an early pre-release that should only be used for testing and demo purposes. Only synthetic or public datasets should be used. Customer support is not currently provided.**
 
-## Contributing
+## Contributing to the repository
 
-See the [contributing](CONTRIBUTING.md) document for information about how to
-contribute to this repository.
+For information on how to contribute to the repository, see [How to Contribute](CONTRIBUTING.md).
 
 ## Notice
 
@@ -23,14 +22,10 @@
 
 ## How to Deploy
 
-See [deploy.md](./deploy.md)
+For information on how to deploy Federated Access, see [How To Deploy Federated Access](deploy.md).
 
 ## Configuration
 
-<<<<<<< HEAD
-Please check `deploy/config/ic-template` and `deploy/config/dam-template` for a configuration example.
-For more details, please check `IcConfig` in `proto/ic/v1/ic_service.proto` and `DamConfig` in `proto/dam/v1/dam_service.proto`.
-=======
 For configuration examples, see [deploy/config/ic-template](deploy/config/ic-template) and [deploy/config/ic-template](deploy/config/ic-template).
 
 For more information, see [IcConfig](proto/ic/v1/ic_service.proto) and [DamConfig](proto/dam/v1/dam_service.proto).
@@ -38,5 +33,4 @@
 ## APIs
 
 For information about API endpoints available in Federated Access components,
-please refer to [API documentation](apis.md).
->>>>>>> 90374fb3
+please refer to [API documentation](apis.md).