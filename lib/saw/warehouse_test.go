--- conflicted
+++ resolved
@@ -468,29 +468,6 @@
 	getResponse    *bigquery.Dataset
 	getResponseErr error
 	setResponseErr error
-<<<<<<< HEAD
-	bqState *bqState
-}
-
-type bqState struct {
-	Access []*bigquery.DatasetAccess
-}
-
-func (f *fakeBQ) Get(ctx context.Context, project string, dataset string) (*bigquery.Dataset, error) {
-	bq := &bigquery.Dataset{
-		Access: []*bigquery.DatasetAccess{},
-	}
-	return bq, f.getResponseErr
-}
-
-func (f *fakeBQ) Set(ctx context.Context, project string, dataset string, ds *bigquery.Dataset) error {
-	for _, bqd := range ds.Access {
-		a := &bigquery.DatasetAccess{}
-		a.Role = bqd.Role
-		a.UserByEmail = bqd.UserByEmail
-		f.bqState.Access = append(f.bqState.Access, a)
-	}
-=======
 }
 
 func (f *fakeBQ) Get(ctx context.Context, project string, dataset string) (*bigquery.Dataset, error) {
@@ -498,7 +475,6 @@
 }
 
 func (f *fakeBQ) Set(ctx context.Context, project string, dataset string, ds *bigquery.Dataset) error {
->>>>>>> 8d9f34a8
 	return f.setResponseErr
 }
 
@@ -506,36 +482,6 @@
 	getResponse    *cloudresourcemanager.Policy
 	getResponseErr error
 	setResponseErr error
-<<<<<<< HEAD
-	crmState *crmState
-}
-
-type crmState struct {
-	Bindings []*cloudresourcemanager.Binding
-	Project  string
-}
-
-func (f *fakeCRM) Get(ctx context.Context, project string) (*cloudresourcemanager.Policy, error) {
-	policy := &cloudresourcemanager.Policy{
-		Bindings: []*cloudresourcemanager.Binding{
-			{
-				Role:    "roles/bigquery.user",
-				Members: []string{"serviceAccount:ie652a310ecf7b4ec1771e62d53609@fake-account-project.iam.gserviceaccount.com"},
-			},
-		},
-	}
-	return policy, f.getResponseErr
-}
-
-func (f *fakeCRM) Set(ctx context.Context, project string, policy *cloudresourcemanager.Policy) error {
-	f.crmState.Project = project
-	for _, binding := range policy.Bindings {
-		b := &cloudresourcemanager.Binding{}
-		b.Role = binding.Role
-		b.Members = binding.Members
-		f.crmState.Bindings = append(f.crmState.Bindings, b)
-	}
-=======
 }
 
 func (f *fakeCRM) Get(ctx context.Context, project string) (*cloudresourcemanager.Policy, error) {
@@ -543,6 +489,5 @@
 }
 
 func (f *fakeCRM) Set(ctx context.Context, project string, policy *cloudresourcemanager.Policy) error {
->>>>>>> 8d9f34a8
 	return f.setResponseErr
 }