// Copyright 2019 Google LLC
//
// Licensed under the Apache License, Version 2.0 (the "License");
// you may not use this file except in compliance with the License.
// You may obtain a copy of the License at
//
//      http://www.apache.org/licenses/LICENSE-2.0
//
// Unless required by applicable law or agreed to in writing, software
// distributed under the License is distributed on an "AS IS" BASIS,
// WITHOUT WARRANTIES OR CONDITIONS OF ANY KIND, either express or implied.
// See the License for the specific language governing permissions and
// limitations under the License.

package adapter

import (
	"context"
	"fmt"

	"github.com/GoogleCloudPlatform/healthcare-federated-access-services/lib/clouds" /* copybara-comment: clouds */
	"github.com/GoogleCloudPlatform/healthcare-federated-access-services/lib/common" /* copybara-comment: common */
	"github.com/GoogleCloudPlatform/healthcare-federated-access-services/lib/storage" /* copybara-comment: storage */

	pb "github.com/GoogleCloudPlatform/healthcare-federated-access-services/proto/dam/v1" /* copybara-comment: go_proto */
)

const (
	// SawAdapterName is the name identifier exposed in config files.
	SawAdapterName = "token:gcp:sa"
	sawName        = "saw"
	userProjectVar = "userProject"
	sawPlatform    = "gcp"
	// SawMaxUserIDLength is the service account desc max length.
	SawMaxUserIDLength = 100
)

// SawAdapter is a Service Account Warehouse (SAW) adapter.
type SawAdapter struct {
	desc      *pb.TargetAdapter
	warehouse clouds.ResourceTokenCreator
}

// NewSawAdapter creates a Service Account Warehouse (SAW) adapter.
func NewSawAdapter(store storage.Store, warehouse clouds.ResourceTokenCreator, secrets *pb.DamSecrets, adapters *TargetAdapters) (Adapter, error) {
	var desc pb.TargetAdapter
	if err := store.Read(AdapterDataType, storage.DefaultRealm, storage.DefaultUser, sawName, storage.LatestRev, &desc); err != nil {
		return nil, fmt.Errorf("reading %q descriptor: %v", sawName, err)
	}
	return &SawAdapter{
		desc:      &desc,
		warehouse: warehouse,
	}, nil
}

// Name returns the name identifier of the adapter as used in configurations.
func (a *SawAdapter) Name() string {
	return SawAdapterName
}

// Platform returns the name identifier of the platform on which this adapter operates.
func (a *SawAdapter) Platform() string {
	return sawPlatform
}

// Descriptor returns a TargetAdapter descriptor.
func (a *SawAdapter) Descriptor() *pb.TargetAdapter {
	return a.desc
}

// IsAggregator returns true if this adapter requires TokenAction.Aggregates.
func (a *SawAdapter) IsAggregator() bool {
	return false
}

// CheckConfig validates that a new configuration is compatible with this adapter.
func (a *SawAdapter) CheckConfig(templateName string, template *pb.ServiceTemplate, resName, viewName string, view *pb.View, cfg *pb.DamConfig, adapters *TargetAdapters) (string, error) {
	if cfg.Options == nil || len(cfg.Options.GcpServiceAccountProject) == 0 {
		return common.StatusPath("serviceTemplates", templateName, "targetAdapter"), fmt.Errorf("target adapter uses service accounts but options.gcpServiceAccountProject is not defined")
	}
	return "", nil
}

// MintToken has the adapter mint a token.
func (a *SawAdapter) MintToken(ctx context.Context, input *Action) (*MintTokenResult, error) {
	if a.warehouse == nil {
		return nil, fmt.Errorf("SAW minting token: DAM service account warehouse not configured")
	}
	userID := common.TokenUserID(input.Identity, SawMaxUserIDLength)
	maxKeyTTL, _ := common.ParseDuration(input.Config.Options.GcpManagedKeysMaxRequestedTtl, input.MaxTTL)
	params, err := resourceTokenCreationParams(input.GrantRole, input.ServiceTemplate, input.ServiceRole, input.View, input.Config, input.TokenFormat)
	if err != nil {
		return nil, fmt.Errorf("SAW minting token: %v", err)
	}
	result, err := a.warehouse.MintTokenWithTTL(ctx, userID, input.TTL, maxKeyTTL, int(input.Config.Options.GcpManagedKeysPerAccount), params)
	if err != nil {
		return nil, fmt.Errorf("SAW minting token: %v", err)
	}
	return &MintTokenResult{
		Account:     result.Account,
		Token:       result.Token,
		TokenFormat: result.Format,
	}, nil
}

func resourceTokenCreationParams(role string, template *pb.ServiceTemplate, sRole *pb.ServiceRole, view *pb.View, cfg *pb.DamConfig, format string) (*clouds.ResourceTokenCreationParams, error) {
	roles := []string{}
	scopes := []string{}
	if sRole != nil {
		if len(sRole.TargetRoles) > 0 {
			roles = append(roles, sRole.TargetRoles...)
		}
		if len(sRole.TargetScopes) > 0 {
			scopes = append(scopes, sRole.TargetScopes...)
		}
	}
	items := make([]map[string]string, len(view.Items))
	userProject := ""
	for index, item := range view.Items {
		vars := scrubVars(item.Vars)
		items[index] = vars
		if v, hasProjectVar := vars[userProjectVar]; hasProjectVar {
			if userProject == "" {
				userProject = v
			} else {
				return nil, fmt.Errorf("multiple user projects specified")
			}
		}
	}
<<<<<<< HEAD

=======
	billingProject := cfg.Options.GcpIamBillingProject
	if len(billingProject) == 0 {
		billingProject = cfg.Options.GcpServiceAccountProject
	}
>>>>>>> aa2b053b
	return &clouds.ResourceTokenCreationParams{
		AccountProject: cfg.Options.GcpServiceAccountProject,
		Items:          items,
		Roles:          roles,
		Scopes:         scopes,
		TokenFormat:    format,
<<<<<<< HEAD
		UserProject:    userProject,
=======
		BillingProject: billingProject,
>>>>>>> aa2b053b
	}, nil
}

func scrubVars(vars map[string]string) map[string]string {
	for k, v := range vars {
		if len(v) == 0 {
			delete(vars, k)
		}
	}
	return vars
}<|MERGE_RESOLUTION|>--- conflicted
+++ resolved
@@ -127,25 +127,17 @@
 			}
 		}
 	}
-<<<<<<< HEAD
-
-=======
 	billingProject := cfg.Options.GcpIamBillingProject
 	if len(billingProject) == 0 {
 		billingProject = cfg.Options.GcpServiceAccountProject
 	}
->>>>>>> aa2b053b
 	return &clouds.ResourceTokenCreationParams{
 		AccountProject: cfg.Options.GcpServiceAccountProject,
 		Items:          items,
 		Roles:          roles,
 		Scopes:         scopes,
 		TokenFormat:    format,
-<<<<<<< HEAD
-		UserProject:    userProject,
-=======
 		BillingProject: billingProject,
->>>>>>> aa2b053b
 	}, nil
 }
 
