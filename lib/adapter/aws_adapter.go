--- conflicted
+++ resolved
@@ -19,7 +19,6 @@
 	"fmt"
 	"time"
 
-	"github.com/GoogleCloudPlatform/healthcare-federated-access-services/lib/httputils"
 	"github.com/GoogleCloudPlatform/healthcare-federated-access-services/lib/aws" /* copybara-comment: aws */
 	"github.com/GoogleCloudPlatform/healthcare-federated-access-services/lib/clouds" /* copybara-comment: clouds */
 	"github.com/GoogleCloudPlatform/healthcare-federated-access-services/lib/ga4gh" /* copybara-comment: ga4gh */
@@ -115,13 +114,6 @@
 		if err != nil {
 			return httputils.StatusPath("resources", resName, "views", viewName, "items", "0", path), err
 		}
-<<<<<<< HEAD
-		if template.ServiceName == "S3ItemFormat" && vars["bucket"] == "" {
-			return httputils.StatusPath("resources", resName, "views", viewName, "items", "0", "vars", "bucket"), fmt.Errorf("no bucket specified")
-		}
-		if template.ServiceName == "RedshiftItemFormat" && vars["cluster"] == "" {
-			return httputils.StatusPath("resources", resName, "views", viewName, "items", "0", "vars", "cluster"), fmt.Errorf("no cluster specified")
-=======
 		if template.ServiceName == aws.S3ItemFormat {
 			if vars["bucket"] == "" {
 				return httputils.StatusPath("resources", resName, "views", viewName, "items", "0", "vars", "bucket"), fmt.Errorf("no bucket specified")
@@ -132,7 +124,6 @@
 			}
 		} else if template.ServiceName != aws.RedshiftConsoleItemFormat {
 			return httputils.StatusPath("serviceTemplates", templateName, "serviceName", template.ServiceName), fmt.Errorf("invalid service name: %s", template.ServiceName)
->>>>>>> 47bddae4
 		}
 	}
 	if len(view.Items) > 1 {
