// Copyright 2019 Google LLC
//
// Licensed under the Apache License, Version 2.0 (the "License");
// you may not use this file except in compliance with the License.
// You may obtain a copy of the License at
//
//      http://www.apache.org/licenses/LICENSE-2.0
//
// Unless required by applicable law or agreed to in writing, software
// distributed under the License is distributed on an "AS IS" BASIS,
// WITHOUT WARRANTIES OR CONDITIONS OF ANY KIND, either express or implied.
// See the License for the specific language governing permissions and
// limitations under the License.

// Package adapter allows the DAM to take actions.
package adapter

import (
	"context"
	"fmt"
	"github.com/GoogleCloudPlatform/healthcare-federated-access-services/lib/osenv"
	"regexp"
	"strings"
	"time"

	"github.com/GoogleCloudPlatform/healthcare-federated-access-services/lib/clouds" /* copybara-comment: clouds */
	"github.com/GoogleCloudPlatform/healthcare-federated-access-services/lib/ga4gh" /* copybara-comment: ga4gh */
	"github.com/GoogleCloudPlatform/healthcare-federated-access-services/lib/globalflags" /* copybara-comment: globalflags */
	"github.com/GoogleCloudPlatform/healthcare-federated-access-services/lib/httputils" /* copybara-comment: httputils */
	"github.com/GoogleCloudPlatform/healthcare-federated-access-services/lib/kms" /* copybara-comment: kms */
	"github.com/GoogleCloudPlatform/healthcare-federated-access-services/lib/storage" /* copybara-comment: storage */

	pb "github.com/GoogleCloudPlatform/healthcare-federated-access-services/proto/dam/v1" /* copybara-comment: go_proto */
)

const (
	// AdapterDataType is the name of adapter file types.
	AdapterDataType = "adapter"
)

// AggregateView defines an aggregated view.
type AggregateView struct {
	Index int
	Res   *pb.Resource
	View  *pb.View
}

// Action provides inputs to action methods on adapters.
type Action struct {
	Aggregates      []*AggregateView
	ClientID        string
	Config          *pb.DamConfig
	GrantRole       string
	Identity        *ga4gh.Identity
	Issuer          string
	MaxTTL          time.Duration
	ResourceId      string
	Resource        *pb.Resource
	ServiceRole     *pb.ServiceRole
	ServiceTemplate *pb.ServiceTemplate
	TTL             time.Duration
	ViewId          string
	View            *pb.View
	TokenFormat     string
}

// MintTokenResult is returned by the MintToken() method.
type MintTokenResult struct {
	// A set of credential information like "account" and "access_token", or whatever
	// may apply for the given target service.
	Credentials map[string]string
	// A set of metadata labels about the result to provide context to the client application.
	Labels map[string]string
	// The type of token, if applicable, that was able to be generated, which may vary from
	// the TokenFormat requested in the Action depending on service requirements.
	TokenFormat string
}

// ServiceAdapter defines the interface for all DAM adapters that take access actions.
type ServiceAdapter interface {
	// Name returns the name identifier of the adapter as used in configurations.
	Name() string

	// Platform returns the name identifier of the platform on which this adapter operates.
	Platform() string

	// Descriptors returns a map of service descriptors.
	Descriptors() map[string]*pb.ServiceDescriptor

	// IsAggregator returns true if this adapter requires TokenAction.Aggregates.
	IsAggregator() bool

	// CheckConfig validates that a new configuration is compatible with this adapter.
	CheckConfig(templateName string, template *pb.ServiceTemplate, resName, viewName string, view *pb.View, cfg *pb.DamConfig, adapters *ServiceAdapters) (string, error)

	// MintToken has the adapter mint a token.
	MintToken(ctx context.Context, input *Action) (*MintTokenResult, error)
}

// ServiceAdapters includes all adapters that are registered with the system.
type ServiceAdapters struct {
	ByAdapterName map[string]ServiceAdapter
	ByServiceName map[string]ServiceAdapter
	Descriptors   map[string]*pb.ServiceDescriptor
	VariableREs   map[string]map[string]*regexp.Regexp // serviceName.variableName.regexp
	errors        []error
}

// CreateAdapters registers and collects all adapters with the system.
func CreateAdapters(store storage.Store, warehouse clouds.ResourceTokenCreator, signer kms.Signer) (*ServiceAdapters, error) {
	adapters := &ServiceAdapters{
		ByAdapterName: make(map[string]ServiceAdapter),
		ByServiceName: make(map[string]ServiceAdapter),
		Descriptors:   make(map[string]*pb.ServiceDescriptor),
		errors:        []error{},
	}
<<<<<<< HEAD
	registerAdapter(adapters, store, warehouse, secrets, NewSawAdapter)
	registerAdapter(adapters, store, warehouse, secrets, NewGatekeeperAdapter)
	registerAdapter(adapters, store, warehouse, secrets, NewAwsAdapter)
	registerAdapter(adapters, store, warehouse, secrets, NewAggregatorAdapter)
=======
	registerAdapter(adapters, store, warehouse, signer, NewSawAdapter)
	registerAdapter(adapters, store, warehouse, signer, NewGatekeeperAdapter)
	registerAdapter(adapters, store, warehouse, signer, NewAggregatorAdapter)
>>>>>>> d17a34f5

	if len(adapters.errors) > 0 {
		return nil, adapters.errors[0]
	}

	adapters.VariableREs = createVariableREs(adapters.Descriptors)

	return adapters, nil
}

// GetItemVariables returns a map of variables and their values for a given view item.
func GetItemVariables(adapters *ServiceAdapters, adapterName string, item *pb.View_Item) (map[string]string, string, error) {
	desc, ok := adapters.Descriptors[adapterName]
	if !ok {
		return nil, httputils.StatusPath("ServiceAdapter"), fmt.Errorf("target adapter %q is undefined", adapterName)
	}
	for varname, val := range item.Args {
		v, ok := desc.ItemVariables[varname]
		if !ok {
			return nil, httputils.StatusPath("vars", varname), fmt.Errorf("target service %q variable %q is undefined", adapterName, varname)
		}
		if !globalflags.Experimental && v.Experimental {
			return nil, httputils.StatusPath("vars", varname), fmt.Errorf("target service %q variable %q is for experimental use only, not for use in this environment", adapterName, varname)
		}
		if len(val) == 0 {
			// Treat empty input the same as not provided so long as the variable name is valid.
			delete(item.Args, varname)
			continue
		}
		re, ok := adapters.VariableREs[adapterName][varname]
		if !ok {
			continue
		}
		if !re.Match([]byte(val)) {
			return nil, httputils.StatusPath("vars", varname), fmt.Errorf("target adapter %q variable %q value %q does not match expected regexp", adapterName, varname, val)
		}
	}
	return item.Args, "", nil
}

// ResolveServiceRole is a helper function that returns a ServiceRole structure from a role name on a view.
func ResolveServiceRole(roleName string, view *pb.View, res *pb.Resource, cfg *pb.DamConfig) (*pb.ServiceRole, error) {
	st, ok := cfg.ServiceTemplates[view.ServiceTemplate]
	if !ok {
		return nil, fmt.Errorf("internal reference to service template %q not found", view.ServiceTemplate)
	}
	sRole, ok := st.ServiceRoles[roleName]
	if !ok {
		return nil, fmt.Errorf("internal reference to service template %q role %q not found", view.ServiceTemplate, roleName)
	}
	return sRole, nil
}

func registerAdapter(adapters *ServiceAdapters, store storage.Store, warehouse clouds.ResourceTokenCreator, signer kms.Signer, init func(storage.Store, clouds.ResourceTokenCreator, kms.Signer, *ServiceAdapters) (ServiceAdapter, error)) {
	adapt, err := init(store, warehouse, signer, adapters)
	if err != nil {
		adapters.errors = append(adapters.errors, err)
		return
	}
	adapters.ByAdapterName[adapt.Name()] = adapt
	for k, v := range adapt.Descriptors() {
		adapters.ByServiceName[k] = adapt
		adapters.Descriptors[k] = v
	}
}

func createVariableREs(descriptors map[string]*pb.ServiceDescriptor) map[string]map[string]*regexp.Regexp {
	// Create a compiled set of regular expressions for service variable formats
	// of the form: map[<serviceName>]map[<variableName>]*regexp.Regexp.
	varRE := make(map[string]map[string]*regexp.Regexp)
	for k, v := range descriptors {
		vEntry := make(map[string]*regexp.Regexp)
		varRE[k] = vEntry
		for vk, vv := range v.ItemVariables {
			if len(vv.Regexp) > 0 {
				restr := vv.Regexp
				if vv.Type == "split_pattern" {
					frag := stripAnchors(restr)
					restr = "^" + frag + "(;" + frag + ")*$"
				}
				vEntry[vk] = regexp.MustCompile(restr)
			}
		}
	}
	return varRE
}

func stripAnchors(restr string) string {
	if strings.HasPrefix(restr, "^") {
		restr = restr[1:]
	}
	if strings.HasSuffix(restr, "$") {
		restr = restr[0 : len(restr)-1]
	}
	return restr
}

func adapterFilePath(name string) string {
	root := osenv.VarWithDefault("METADATA_PATH", "deploy/metadata")
	return strings.ReplaceAll(root + "/adapter_" + name + ".json", "//", "/")
}<|MERGE_RESOLUTION|>--- conflicted
+++ resolved
@@ -114,16 +114,10 @@
 		Descriptors:   make(map[string]*pb.ServiceDescriptor),
 		errors:        []error{},
 	}
-<<<<<<< HEAD
-	registerAdapter(adapters, store, warehouse, secrets, NewSawAdapter)
-	registerAdapter(adapters, store, warehouse, secrets, NewGatekeeperAdapter)
-	registerAdapter(adapters, store, warehouse, secrets, NewAwsAdapter)
-	registerAdapter(adapters, store, warehouse, secrets, NewAggregatorAdapter)
-=======
 	registerAdapter(adapters, store, warehouse, signer, NewSawAdapter)
 	registerAdapter(adapters, store, warehouse, signer, NewGatekeeperAdapter)
+	registerAdapter(adapters, store, warehouse, signer, NewAwsAdapter)
 	registerAdapter(adapters, store, warehouse, signer, NewAggregatorAdapter)
->>>>>>> d17a34f5
 
 	if len(adapters.errors) > 0 {
 		return nil, adapters.errors[0]
