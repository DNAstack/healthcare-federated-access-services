// Copyright 2019 Google LLC
//
// Licensed under the Apache License, Version 2.0 (the "License");
// you may not use this file except in compliance with the License.
// You may obtain a copy of the License at
//
//      http://www.apache.org/licenses/LICENSE-2.0
//
// Unless required by applicable law or agreed to in writing, software
// distributed under the License is distributed on an "AS IS" BASIS,
// WITHOUT WARRANTIES OR CONDITIONS OF ANY KIND, either express or implied.
// See the License for the specific language governing permissions and
// limitations under the License.

// Package hydra contains helpers for using hydra
package hydra

import (
	"bytes"
	"encoding/json"
	"fmt"
	"net/http"
	"net/url"
	"strings"

	"github.com/GoogleCloudPlatform/healthcare-federated-access-services/apis/hydraapi" /* copybara-comment: hydraapi */
	"github.com/GoogleCloudPlatform/healthcare-federated-access-services/lib/common" /* copybara-comment: common */
	"github.com/GoogleCloudPlatform/healthcare-federated-access-services/lib/httputil" /* copybara-comment: httputil */
)

// GetLoginRequest fetches information on a login request.
func GetLoginRequest(client *http.Client, hydraAdminURL, challenge string) (*hydraapi.LoginRequest, error) {
	u := getURL(hydraAdminURL, "login", url.QueryEscape(challenge))
	resp := &hydraapi.LoginRequest{}
	err := httpGet(client, u, resp)
	return resp, err
}

// AcceptLogin tells hydra to accept a login request.
func AcceptLogin(client *http.Client, hydraAdminURL, challenge string, r *hydraapi.HandledLoginRequest) (*hydraapi.RequestHandlerResponse, error) {
	u := putURL(hydraAdminURL, "login", "accept", url.QueryEscape(challenge))
	resp := &hydraapi.RequestHandlerResponse{}
	err := httpPut(client, u, r, resp)
	return resp, err
}

// RejectLogin tells hydra to reject a login request.
func RejectLogin(client *http.Client, hydraAdminURL, challenge string, r *hydraapi.RequestDeniedError) (*hydraapi.RequestHandlerResponse, error) {
	u := putURL(hydraAdminURL, "login", "reject", url.QueryEscape(challenge))
	resp := &hydraapi.RequestHandlerResponse{}
	err := httpPut(client, u, r, resp)
	return resp, err
}

// GetConsentRequest fetches information on a consent request.
func GetConsentRequest(client *http.Client, hydraAdminURL, challenge string) (*hydraapi.ConsentRequest, error) {
	u := getURL(hydraAdminURL, "consent", url.QueryEscape(challenge))
	resp := &hydraapi.ConsentRequest{}
	err := httpGet(client, u, resp)
	return resp, err
}

// AcceptConsent tells hydra to accept a consent request.
func AcceptConsent(client *http.Client, hydraAdminURL, challenge string, r *hydraapi.HandledConsentRequest) (*hydraapi.RequestHandlerResponse, error) {
	u := putURL(hydraAdminURL, "consent", "accept", url.QueryEscape(challenge))
	resp := &hydraapi.RequestHandlerResponse{}
	err := httpPut(client, u, r, resp)
	return resp, err
}

// RejectConsent tells hydra to rejects a consent request.
func RejectConsent(client *http.Client, hydraAdminURL, challenge string, r *hydraapi.RequestDeniedError) (*hydraapi.RequestHandlerResponse, error) {
	u := putURL(hydraAdminURL, "consent", "reject", url.QueryEscape(challenge))
	resp := &hydraapi.RequestHandlerResponse{}
	err := httpPut(client, u, r, resp)
	return resp, err
}

// ListClients list all OAuth clients in hydra.
func ListClients(client *http.Client, hydraAdminURL string) ([]*hydraapi.Client, error) {
	u := hydraAdminURL + "/clients"
	resp := []*hydraapi.Client{}
	err := httpGet(client, u, &resp)
	return resp, err
}

// CreateClient creates OAuth client in hydra.
func CreateClient(client *http.Client, hydraAdminURL string, oauthClient *hydraapi.Client) (*hydraapi.Client, error) {
	u := hydraAdminURL + "/clients"
	resp := &hydraapi.Client{}
	err := httpPost(client, u, oauthClient, resp)
	return resp, err
}

// GetClient gets an OAUth 2.0 client by its ID.
func GetClient(client *http.Client, hydraAdminURL, id string) (*hydraapi.Client, error) {
	u := hydraAdminURL + "/clients/" + id
	resp := &hydraapi.Client{}
	err := httpGet(client, u, resp)
	return resp, err
}

// UpdateClient updates an existing OAuth 2.0 Client.
func UpdateClient(client *http.Client, hydraAdminURL, id string, oauthClient *hydraapi.Client) (*hydraapi.Client, error) {
	u := hydraAdminURL + "/clients/" + id
	resp := &hydraapi.Client{}
	err := httpPut(client, u, oauthClient, resp)
	return resp, err
}

// DeleteClient delete an existing OAuth 2.0 Client by its ID.
func DeleteClient(client *http.Client, hydraAdminURL, id string) error {
	u := hydraAdminURL + "/clients/" + id
	err := httpDelete(client, u)
	return err
}

// Introspect token, validate the given token and return token claims.
func Introspect(client *http.Client, hydraAdminURL, token string) (*hydraapi.Introspection, error) {
<<<<<<< HEAD
	u := hydraAdminURL + "/oauth2/introspection"
=======
	u := hydraAdminURL + "/oauth2/introspect"
>>>>>>> 2a9a647c

	data := url.Values{}
	data.Set("token", url.QueryEscape(token))

	response := &hydraapi.Introspection{}

	req, err := http.NewRequest(http.MethodPost, u, strings.NewReader(data.Encode()))
	if err != nil {
		return nil, err
	}

	req.Header.Add("Content-Type", "application/x-www-form-urlencoded")
	req.Header.Add("Accept", "application/json")

	resp, err := client.Do(req)
	if err != nil {
		return nil, err
	}

	if err := httpResponse(resp, response); err != nil {
		return nil, err
	}
	return response, nil
}

func getURL(hydraAdminURL, flow, challenge string) string {
	const getURLPattern = "%s/oauth2/auth/requests/%s?%s_challenge=%s"
	return fmt.Sprintf(getURLPattern, hydraAdminURL, flow, flow, url.QueryEscape(challenge))
}

func putURL(hydraAdminURL, flow, action, challenge string) string {
	const putURLPattern = "%s/oauth2/auth/requests/%s/%s?%s_challenge=%s"
	return fmt.Sprintf(putURLPattern, hydraAdminURL, flow, action, flow, url.QueryEscape(challenge))
}

func httpResponse(resp *http.Response, response interface{}) error {
	if httputil.IsHTTPError(resp.StatusCode) {
		gErr := &hydraapi.GenericError{}
		if err := common.DecodeJSONFromBody(resp.Body, gErr); err != nil {
			return err
		}
		// TODO: figure out what error from hydra should handle.
		return gErr
	}

	return common.DecodeJSONFromBody(resp.Body, response)
}

func httpPut(client *http.Client, url string, request interface{}, response interface{}) error {
	body, err := json.Marshal(request)
	if err != nil {
		return err
	}

	req, err := http.NewRequest(http.MethodPut, url, bytes.NewBuffer(body))
	if err != nil {
		return err
	}

	req.Header.Add("Content-Type", "application/json")
	req.Header.Add("Accept", "application/json")

	resp, err := client.Do(req)
	if err != nil {
		return err
	}

	return httpResponse(resp, response)
}

func httpPost(client *http.Client, url string, request interface{}, response interface{}) error {
	body, err := json.Marshal(request)
	if err != nil {
		return err
	}

	req, err := http.NewRequest(http.MethodPost, url, bytes.NewBuffer(body))
	if err != nil {
		return err
	}

	req.Header.Add("Content-Type", "application/json")
	req.Header.Add("Accept", "application/json")

	resp, err := client.Do(req)
	if err != nil {
		return err
	}

	return httpResponse(resp, response)
}

func httpDelete(client *http.Client, url string) error {
	req, err := http.NewRequest(http.MethodDelete, url, nil)
	if err != nil {
		return err
	}

	req.Header.Add("Content-Type", "application/json")
	req.Header.Add("Accept", "application/json")

	resp, err := client.Do(req)
	if err != nil {
		return err
	}

	if resp.StatusCode == http.StatusNoContent {
		return nil
	}
	return httpResponse(resp, nil)
}

func httpGet(client *http.Client, url string, response interface{}) error {
	req, err := http.NewRequest(http.MethodGet, url, nil)
	if err != nil {
		return err
	}

	req.Header.Add("Content-Type", "application/json")
	req.Header.Add("Accept", "application/json")

	resp, err := client.Do(req)
	if err != nil {
		return err
	}

	return httpResponse(resp, response)
}<|MERGE_RESOLUTION|>--- conflicted
+++ resolved
@@ -117,11 +117,7 @@
 
 // Introspect token, validate the given token and return token claims.
 func Introspect(client *http.Client, hydraAdminURL, token string) (*hydraapi.Introspection, error) {
-<<<<<<< HEAD
-	u := hydraAdminURL + "/oauth2/introspection"
-=======
 	u := hydraAdminURL + "/oauth2/introspect"
->>>>>>> 2a9a647c
 
 	data := url.Values{}
 	data.Set("token", url.QueryEscape(token))
