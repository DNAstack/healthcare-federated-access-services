--- conflicted
+++ resolved
@@ -30,105 +30,27 @@
 	"time"
 	"unicode"
 
-<<<<<<< HEAD
-	glog "github.com/golang/glog" /* copybara-comment */
-=======
->>>>>>> 2a9a647c
 	"github.com/golang/protobuf/jsonpb" /* copybara-comment */
 	"github.com/golang/protobuf/proto" /* copybara-comment */
 	"github.com/gorilla/mux" /* copybara-comment */
 	"google.golang.org/grpc/codes" /* copybara-comment */
 	"google.golang.org/grpc/status" /* copybara-comment */
-<<<<<<< HEAD
-	"gopkg.in/square/go-jose.v2" /* copybara-comment */
-=======
->>>>>>> 2a9a647c
 	"github.com/GoogleCloudPlatform/healthcare-federated-access-services/lib/adapter" /* copybara-comment: adapter */
 	"github.com/GoogleCloudPlatform/healthcare-federated-access-services/lib/clouds" /* copybara-comment: clouds */
 	"github.com/GoogleCloudPlatform/healthcare-federated-access-services/lib/common" /* copybara-comment: common */
 	"github.com/GoogleCloudPlatform/healthcare-federated-access-services/lib/ga4gh" /* copybara-comment: ga4gh */
 	"github.com/GoogleCloudPlatform/healthcare-federated-access-services/lib/httputil" /* copybara-comment: httputil */
-<<<<<<< HEAD
-	"github.com/GoogleCloudPlatform/healthcare-federated-access-services/lib/oathclients" /* copybara-comment: oathclients */
-=======
->>>>>>> 2a9a647c
 	"github.com/GoogleCloudPlatform/healthcare-federated-access-services/lib/persona" /* copybara-comment: persona */
 	"github.com/GoogleCloudPlatform/healthcare-federated-access-services/lib/storage" /* copybara-comment: storage */
 	"github.com/GoogleCloudPlatform/healthcare-federated-access-services/lib/translator" /* copybara-comment: translator */
 	"github.com/GoogleCloudPlatform/healthcare-federated-access-services/lib/validator" /* copybara-comment: validator */
 
-<<<<<<< HEAD
-=======
 	glog "github.com/golang/glog" /* copybara-comment */
->>>>>>> 2a9a647c
 	cpb "github.com/GoogleCloudPlatform/healthcare-federated-access-services/proto/common/v1" /* copybara-comment: go_proto */
 	pb "github.com/GoogleCloudPlatform/healthcare-federated-access-services/proto/dam/v1" /* copybara-comment: go_proto */
 )
 
 const (
-<<<<<<< HEAD
-	version       = "v1alpha"
-	realmVariable = "{realm}"
-
-	basePath     = "/dam"
-	methodPrefix = basePath + "/" + version + "/" + realmVariable + "/"
-
-	infoPath              = basePath
-	versionPath           = basePath + "/" + version
-	realmPath             = versionPath + "/" + common.RealmVariable
-	clientPath            = methodPrefix + "client/{name}"
-	resourcesPath         = methodPrefix + "resources"
-	resourcePath          = methodPrefix + "resources/{name}"
-	flatViewsPath         = methodPrefix + "flatViews"
-	viewsPath             = methodPrefix + "resources/{name}/views"
-	viewPath              = methodPrefix + "resources/{name}/views/{view}"
-	rolesPath             = methodPrefix + "resources/{name}/views/{view}/roles"
-	rolePath              = methodPrefix + "resources/{name}/views/{view}/roles/{role}"
-	viewTokenPath         = methodPrefix + "resources/{name}/views/{view}/token"
-	roleTokenPath         = methodPrefix + "resources/{name}/views/{view}/roles/{role}/token"
-	testPath              = methodPrefix + "tests"
-	clientSecretPath      = methodPrefix + "clientSecret"
-	adaptersPath          = methodPrefix + "targetAdapters"
-	translatorsPath       = methodPrefix + "passportTranslators"
-	damRoleCategoriesPath = methodPrefix + "damRoleCategories"
-	testPersonasPath      = methodPrefix + "testPersonas"
-	processesPath         = methodPrefix + "processes"
-	processPath           = methodPrefix + "processes/{name}"
-	tokensPath            = methodPrefix + "tokens"
-	tokenPath             = methodPrefix + "tokens/{name}"
-	resourceTokensPath    = basePath + "/checkout"
-
-	oidcPrefix          = basePath + "/oidc/"
-	loggedInPath        = oidcPrefix + "loggedin"
-	resourceAuthPath    = oidcPrefix + "authorize"
-	resourceTokenPath   = oidcPrefix + "token"
-	oidcWellKnownPrefix = oidcPrefix + ".well-known"
-	oidcConfiguarePath  = oidcWellKnownPrefix + "/openid-configuration"
-	oidcJwksPath        = oidcWellKnownPrefix + "/jwks"
-
-	configPath                      = methodPrefix + "config"
-	configResourcePath              = configPath + "/resources/{name}"
-	configViewPath                  = configPath + "/resources/{resource}/views/{name}"
-	configTrustedPassportIssuerPath = configPath + "/trustedPassportIssuers/{name}"
-	configTrustedSourcePath         = configPath + "/trustedSources/{name}"
-	configPolicyPath                = configPath + "/policies/{name}"
-	configOptionsPath               = configPath + "/options"
-	configClaimDefPath              = configPath + "/claimDefinitions/{name}"
-	configServiceTemplatePath       = configPath + "/serviceTemplates/{name}"
-	configClientPath                = configPath + "/clients/{name}"
-	configTestPersonasPath          = configPath + "/testPersonas"
-	configTestPersonaPath           = configPath + "/testPersonas/{name}"
-	configHistoryPath               = configPath + "/history"
-	configHistoryRevisionPath       = configHistoryPath + "/{name}"
-	configResetPath                 = configPath + "/reset"
-	configClientSecretPath          = configPath + "/clientSecret/{name}"
-
-	hydraLoginPath   = basePath + "/login"
-	hydraConsentPath = basePath + "/consent"
-	hydraTestPage    = basePath + "/hydra-test"
-
-=======
->>>>>>> 2a9a647c
 	hydraDAMTestPageFile = "pages/hydra-dam-test.html"
 
 	maxNameLength = 32
@@ -360,36 +282,9 @@
 	return nil
 }
 
-<<<<<<< HEAD
-func (s *Service) buildHandlerMux() *mux.Router {
-	r := mux.NewRouter()
-	r.HandleFunc(infoPath, s.GetInfo)
-	r.HandleFunc(clientPath, common.MakeHandler(s, s.clientFactory()))
-	r.HandleFunc(resourcesPath, s.GetResources)
-	r.HandleFunc(resourcePath, s.GetResource)
-	r.HandleFunc(viewsPath, s.GetViews)
-	r.HandleFunc(flatViewsPath, s.GetFlatViews)
-	r.HandleFunc(viewPath, s.GetView)
-	r.HandleFunc(rolesPath, s.GetViewRoles)
-	r.HandleFunc(rolePath, s.GetViewRole)
-	r.HandleFunc(viewTokenPath, s.GetResourceToken)
-	r.HandleFunc(roleTokenPath, s.GetResourceToken)
-	r.HandleFunc(testPath, s.GetTestResults)
-	r.HandleFunc(clientSecretPath, s.ClientSecret)
-	r.HandleFunc(adaptersPath, s.GetTargetAdapters)
-	r.HandleFunc(translatorsPath, s.GetPassportTranslators)
-	r.HandleFunc(damRoleCategoriesPath, s.GetDamRoleCategories)
-	r.HandleFunc(testPersonasPath, s.GetTestPersonas)
-	r.HandleFunc(realmPath, common.MakeHandler(s, s.realmFactory()))
-	r.HandleFunc(processesPath, common.MakeHandler(s, s.processesFactory()))
-	r.HandleFunc(processPath, common.MakeHandler(s, s.processFactory()))
-	r.HandleFunc(tokensPath, common.MakeHandler(s, s.tokensFactory()))
-	r.HandleFunc(tokenPath, common.MakeHandler(s, s.tokenFactory()))
-=======
 func checkName(name string) error {
 	return common.CheckName("name", name, nil)
 }
->>>>>>> 2a9a647c
 
 func (s *Service) getIssuerString() string {
 	if s.useHydra {
@@ -772,564 +667,12 @@
 	srt.strs[i], srt.strs[j] = srt.strs[j], srt.strs[i]
 }
 
-<<<<<<< HEAD
-// GetTestResults implements the GetTestResults RPC method.
-func (s *Service) GetTestResults(w http.ResponseWriter, r *http.Request) {
-	cfg, err := s.loadConfig(nil, getRealm(r))
-	if err != nil {
-		common.HandleError(http.StatusServiceUnavailable, err, w)
-		return
-	}
-	_, status, err := s.getPassportIdentity(cfg, nil, r)
-	if err != nil {
-		common.HandleError(status, err, w)
-		return
-	}
-	common.SendResponse(proto.Message(s.runTests(cfg, nil)), w)
-}
-
-// ConfigHistory implements the HistoryConfig RPC method.
-func (s *Service) ConfigHistory(w http.ResponseWriter, r *http.Request) {
-	if r.Method != http.MethodGet {
-		common.HandleError(http.StatusBadRequest, fmt.Errorf("request method not supported: %q", r.Method), w)
-		return
-	}
-	cfg, err := s.loadConfig(nil, getRealm(r))
-	if err != nil {
-		common.HandleError(http.StatusServiceUnavailable, err, w)
-		return
-	}
-	id, status, err := s.getPassportIdentity(cfg, nil, r)
-	if err != nil {
-		common.HandleError(status, err, w)
-		return
-	}
-	if status, err := s.permissions.CheckAdmin(id); err != nil {
-		common.HandleError(status, err, w)
-		return
-	}
-	h, status, err := storage.GetHistory(s.store, storage.ConfigDatatype, getRealm(r), storage.DefaultUser, storage.DefaultID, r)
-	if err != nil {
-		common.HandleError(status, err, w)
-	}
-	common.SendResponse(h, w)
-}
-
-// ConfigHistoryRevision implements the HistoryRevisionConfig RPC method.
-func (s *Service) ConfigHistoryRevision(w http.ResponseWriter, r *http.Request) {
-	if r.Method != http.MethodGet {
-		common.HandleError(http.StatusBadRequest, fmt.Errorf("request method not supported: %q", r.Method), w)
-		return
-	}
-	name := getName(r)
-	rev, err := strconv.ParseInt(name, 10, 64)
-	if err != nil {
-		common.HandleError(http.StatusBadRequest, fmt.Errorf("invalid history revision: %q (must be a positive integer)", name), w)
-		return
-	}
-	cfg, err := s.loadConfig(nil, getRealm(r))
-	if err != nil {
-		common.HandleError(http.StatusServiceUnavailable, err, w)
-		return
-	}
-	id, status, err := s.getPassportIdentity(cfg, nil, r)
-	if err != nil {
-		common.HandleError(status, err, w)
-		return
-	}
-	if status, err := s.permissions.CheckAdmin(id); err != nil {
-		common.HandleError(status, err, w)
-		return
-	}
-	cfg = &pb.DamConfig{}
-	if status, err := s.realmReadTx(storage.ConfigDatatype, getRealm(r), storage.DefaultUser, storage.DefaultID, rev, cfg, nil); err != nil {
-		common.HandleError(status, err, w)
-		return
-	}
-	common.SendResponse(cfg, w)
-}
-
-// ConfigReset implements the corresponding method in the DAM API.
-func (s *Service) ConfigReset(w http.ResponseWriter, r *http.Request) {
-	// TODO: probably should not be a GET, but handy for now on a browser...
-	if r.Method != http.MethodGet {
-		common.HandleError(http.StatusBadRequest, fmt.Errorf("request method not supported: %q", r.Method), w)
-		return
-	}
-	cfg, err := s.loadConfig(nil, getRealm(r))
-	if err != nil {
-		common.HandleError(http.StatusServiceUnavailable, err, w)
-	}
-	id, status, err := s.getPassportIdentity(cfg, nil, r)
-	if err != nil {
-		common.HandleError(status, err, w)
-		return
-	}
-	if status, err := s.permissions.CheckAdmin(id); err != nil {
-		common.HandleError(status, err, w)
-		return
-	}
-	if err = s.store.Wipe(storage.WipeAllRealms); err != nil {
-		common.HandleError(http.StatusInternalServerError, err, w)
-		return
-	}
-	if err = s.ImportFiles(importDefault); err != nil {
-		common.HandleError(http.StatusInternalServerError, err, w)
-		return
-	}
-
-	// Reset clients in Hyrdra
-	if s.useHydra {
-		conf, err := s.loadConfig(nil, storage.DefaultRealm)
-		if err != nil {
-			common.HandleError(http.StatusServiceUnavailable, err, w)
-			return
-		}
-
-		secrets, err := s.loadSecrets(nil)
-		if err != nil {
-			common.HandleError(http.StatusServiceUnavailable, err, w)
-			return
-		}
-
-		if err := oathclients.ResetClients(s.httpClient, s.hydraAdminURL, conf.Clients, secrets.ClientSecrets); err != nil {
-			common.HandleError(http.StatusServiceUnavailable, err, w)
-			return
-		}
-	}
-}
-
-// ConfigClientSecret implements the ClientSecretConfig RPC method.
-func (s *Service) ConfigClientSecret(w http.ResponseWriter, r *http.Request) {
-	if r.Method != http.MethodDelete {
-		common.HandleError(http.StatusBadRequest, fmt.Errorf("request method not supported: %q", r.Method), w)
-		return
-	}
-	name := getName(r)
-
-	tx, err := s.store.Tx(true)
-	if err != nil {
-		common.HandleError(http.StatusServiceUnavailable, fmt.Errorf("configuration not available; try again later"), w)
-		return
-	}
-	defer tx.Finish()
-
-	cfg, err := s.loadConfig(tx, getRealm(r))
-	if err != nil {
-		common.HandleError(http.StatusServiceUnavailable, err, w)
-		return
-	}
-	id, status, err := s.getPassportIdentity(cfg, tx, r)
-	if err != nil {
-		common.HandleError(status, err, w)
-		return
-	}
-	if status, err := s.permissions.CheckAdmin(id); err != nil {
-		common.HandleError(status, err, w)
-		return
-	}
-	c := &pb.DamSecrets{}
-	if status, err := s.realmReadTx(storage.SecretsDatatype, storage.DefaultRealm, storage.DefaultUser, storage.DefaultID, storage.LatestRev, c, tx); err != nil {
-		common.HandleError(status, err, w)
-		return
-	}
-	if _, ok := c.ClientSecrets[name]; !ok {
-		common.HandleError(http.StatusNotFound, fmt.Errorf("secret for client %q not found", name), w)
-		return
-	}
-	delete(c.ClientSecrets, name)
-	if err := s.saveSecrets(c, "DELETE client secret", "secret", r, id, tx); err != nil {
-		common.HandleError(http.StatusServiceUnavailable, err, w)
-		return
-	}
-}
-
-// ConfigTestPersonas implements the ConfigTestPersonas RPC method.
-func (s *Service) ConfigTestPersonas(w http.ResponseWriter, r *http.Request) {
-	if r.Method != http.MethodGet {
-		common.HandleError(http.StatusBadRequest, fmt.Errorf("request method not supported: %q", r.Method), w)
-		return
-	}
-	cfg, err := s.loadConfig(nil, getRealm(r))
-	if err != nil {
-		common.HandleError(http.StatusServiceUnavailable, err, w)
-		return
-	}
-	id, status, err := s.getPassportIdentity(cfg, nil, r)
-	if err != nil {
-		common.HandleError(status, err, w)
-		return
-	}
-	if status, err := s.permissions.CheckAdmin(id); err != nil {
-		common.HandleError(status, err, w)
-		return
-	}
-	out := &pb.GetTestPersonasResponse{
-		Personas: cfg.TestPersonas,
-	}
-	common.SendResponse(out, w)
-}
-
-// ClientSecret implements the ClientSecret RPC method.
-func (s *Service) ClientSecret(w http.ResponseWriter, r *http.Request) {
-	if r.Method != http.MethodPost && r.Method != http.MethodPatch {
-		common.HandleError(http.StatusBadRequest, fmt.Errorf("request method not supported: %q", r.Method), w)
-		return
-	}
-	tx, err := s.store.Tx(true)
-	if err != nil {
-		common.HandleError(http.StatusServiceUnavailable, fmt.Errorf("configuration not available"), w)
-		return
-	}
-	defer tx.Finish()
-
-	cfg, err := s.loadConfig(tx, getRealm(r))
-	if err != nil {
-		common.HandleError(http.StatusServiceUnavailable, err, w)
-		return
-	}
-	id, status, err := s.getPassportIdentity(cfg, tx, r)
-	if err != nil {
-		common.HandleError(status, err, w)
-		return
-	}
-	cid := getClientID(r)
-	var client *cpb.Client
-	for _, c := range cfg.Clients {
-		if c.ClientId == cid {
-			client = c
-			break
-		}
-	}
-	if client == nil {
-		common.HandleError(http.StatusNotFound, fmt.Errorf("client %q not found", cid), w)
-		return
-	}
-	secrets, err := s.loadSecrets(tx)
-	if err != nil {
-		common.HandleError(http.StatusServiceUnavailable, fmt.Errorf("configuration unavailable; try again later"), w)
-		return
-	}
-	desc := "Generate secret"
-	qcs := getClientSecret(r)
-	prev, ok := secrets.ClientSecrets[client.ClientId]
-	if r.Method == http.MethodPost && ok {
-		if qcs == prev {
-			common.HandleError(http.StatusBadRequest, fmt.Errorf("update secret must be done via PATCH"), w)
-			return
-		}
-		common.HandleError(http.StatusUnauthorized, fmt.Errorf("unauthorized client"), w)
-		return
-	} else if r.Method == http.MethodPatch {
-		desc = "Update secret"
-		if qcs != prev {
-			common.HandleError(http.StatusUnauthorized, fmt.Errorf("unauthorized client"), w)
-			return
-		}
-	}
-
-	secret := common.GenerateGUID()
-	secrets.ClientSecrets[client.ClientId] = secret
-	if err := s.saveSecrets(secrets, desc, "secret", r, id, tx); err != nil {
-		common.HandleError(http.StatusServiceUnavailable, err, w)
-		return
-	}
-	out := &pb.ClientSecretResponse{
-		Secret: secret,
-	}
-	common.SendResponse(out, w)
-}
-
-// GetTargetAdapters implements the corresponding REST API endpoint.
-func (s *Service) GetTargetAdapters(w http.ResponseWriter, r *http.Request) {
-	if r.Method != http.MethodGet {
-		common.HandleError(http.StatusBadRequest, fmt.Errorf("request method not supported: %q", r.Method), w)
-		return
-	}
-	out := &pb.TargetAdaptersResponse{
-		TargetAdapters: s.adapters.Descriptors,
-	}
-	common.SendResponse(out, w)
-}
-
-func (s *Service) getIssuerTranslator(ctx context.Context, issuer string, cfg *pb.DamConfig, secrets *pb.DamSecrets, tx storage.Tx) (translator.Translator, error) {
-	v, ok := s.translators.Load(issuer)
-	var t translator.Translator
-	var err error
-	if ok {
-		t, ok = v.(translator.Translator)
-		if !ok {
-			return nil, fmt.Errorf("passport issuer %q with wrong type", issuer)
-		}
-		return t, nil
-	}
-	var cfgTpi *pb.TrustedPassportIssuer
-	for _, tpi := range cfg.TrustedPassportIssuers {
-		if tpi.Issuer == issuer {
-			cfgTpi = tpi
-			break
-		}
-	}
-	if cfgTpi == nil {
-		return nil, fmt.Errorf("passport issuer not found %q", issuer)
-	}
-
-	if secrets == nil {
-		secrets, err = s.loadSecrets(tx)
-		if err != nil {
-			return nil, fmt.Errorf("load secrets: %q", err)
-		}
-	}
-
-	t, err = s.createIssuerTranslator(s.ctx, cfgTpi, secrets)
-	if err != nil {
-		return nil, fmt.Errorf("failed to create translator for issuer %q: %v", issuer, err)
-	}
-	s.translators.Store(issuer, t)
-	return t, err
-}
-
-func (s *Service) createIssuerTranslator(ctx context.Context, cfgTpi *pb.TrustedPassportIssuer, secrets *pb.DamSecrets) (translator.Translator, error) {
-	return translator.CreateTranslator(ctx, cfgTpi.Issuer, cfgTpi.TranslateUsing, cfgTpi.ClientId, secrets.PublicTokenKeys[cfgTpi.Issuer], "", "")
-}
-
-// GetPassportTranslators implements the corresponding REST API endpoint.
-func (s *Service) GetPassportTranslators(w http.ResponseWriter, r *http.Request) {
-	if r.Method != http.MethodGet {
-		common.HandleError(http.StatusBadRequest, fmt.Errorf("request method not supported: %q", r.Method), w)
-		return
-	}
-	out := translator.GetPassportTranslators()
-	common.SendResponse(out, w)
-}
-
-// GetDamRoleCategories implements the corresponding REST API method.
-func (s *Service) GetDamRoleCategories(w http.ResponseWriter, r *http.Request) {
-	if r.Method != http.MethodGet {
-		common.HandleError(http.StatusBadRequest, fmt.Errorf("request method not supported: %q", r.Method), w)
-		return
-	}
-	out := &pb.DamRoleCategoriesResponse{
-		DamRoleCategories: s.roleCategories,
-	}
-	common.SendResponse(out, w)
-}
-
-// GetTestPersonas implements the corresponding REST API method.
-func (s *Service) GetTestPersonas(w http.ResponseWriter, r *http.Request) {
-	if r.Method != http.MethodGet {
-		common.HandleError(http.StatusBadRequest, fmt.Errorf("request method not supported: %q", r.Method), w)
-		return
-	}
-	cfg, err := s.loadConfig(nil, getRealm(r))
-	if err != nil {
-		common.HandleError(http.StatusServiceUnavailable, err, w)
-		return
-	}
-	out := &pb.GetTestPersonasResponse{
-		Personas:       cfg.TestPersonas,
-		StandardClaims: persona.StandardClaims,
-	}
-	common.SendResponse(out, w)
-}
-
-=======
->>>>>>> 2a9a647c
 //////////////////////////////////////////////////////////////////
 
 func (s *Service) GetStore() storage.Store {
 	return s.store
 }
 
-<<<<<<< HEAD
-//////////////////////////////////////////////////////////////////
-
-func (s *Service) realmFactory() *common.HandlerFactory {
-	return &common.HandlerFactory{
-		TypeName:            "realm",
-		NameField:           "realm",
-		PathPrefix:          realmPath,
-		HasNamedIdentifiers: true,
-		IsAdmin:             true,
-		NewHandler: func(w http.ResponseWriter, r *http.Request) common.HandlerInterface {
-			return NewRealmHandler(s, w, r)
-		},
-	}
-}
-
-func (s *Service) processesFactory() *common.HandlerFactory {
-	return &common.HandlerFactory{
-		TypeName:            "processes",
-		PathPrefix:          processesPath,
-		HasNamedIdentifiers: false,
-		IsAdmin:             true,
-		NewHandler: func(w http.ResponseWriter, r *http.Request) common.HandlerInterface {
-			return NewProcessesHandler(s, w, r)
-		},
-	}
-}
-
-func (s *Service) processFactory() *common.HandlerFactory {
-	return &common.HandlerFactory{
-		TypeName:            "process",
-		PathPrefix:          processPath,
-		HasNamedIdentifiers: true,
-		IsAdmin:             true,
-		NewHandler: func(w http.ResponseWriter, r *http.Request) common.HandlerInterface {
-			return NewProcessHandler(s, w, r)
-		},
-	}
-}
-
-func (s *Service) tokensFactory() *common.HandlerFactory {
-	return &common.HandlerFactory{
-		TypeName:            "tokens",
-		PathPrefix:          tokensPath,
-		HasNamedIdentifiers: false,
-		IsAdmin:             false,
-		NewHandler: func(w http.ResponseWriter, r *http.Request) common.HandlerInterface {
-			return NewTokensHandler(s, w, r)
-		},
-	}
-}
-
-func (s *Service) tokenFactory() *common.HandlerFactory {
-	return &common.HandlerFactory{
-		TypeName:            "token",
-		PathPrefix:          tokenPath,
-		HasNamedIdentifiers: true,
-		IsAdmin:             false,
-		NameChecker: map[string]*regexp.Regexp{
-			"name": common.TokenNameRE,
-		},
-		NewHandler: func(w http.ResponseWriter, r *http.Request) common.HandlerInterface {
-			return NewTokenHandler(s, w, r)
-		},
-	}
-}
-
-func (s *Service) configFactory() *common.HandlerFactory {
-	return &common.HandlerFactory{
-		TypeName:            "config",
-		PathPrefix:          configPath,
-		HasNamedIdentifiers: false,
-		IsAdmin:             true,
-		NewHandler: func(w http.ResponseWriter, r *http.Request) common.HandlerInterface {
-			return NewConfigHandler(s, w, r)
-		},
-	}
-}
-
-func (s *Service) configOptionsFactory() *common.HandlerFactory {
-	return &common.HandlerFactory{
-		TypeName:            "configOptions",
-		PathPrefix:          configOptionsPath,
-		HasNamedIdentifiers: false,
-		IsAdmin:             true,
-		NewHandler: func(w http.ResponseWriter, r *http.Request) common.HandlerInterface {
-			return NewConfigOptionsHandler(s, w, r)
-		},
-	}
-}
-
-func (s *Service) configResourceFactory() *common.HandlerFactory {
-	return &common.HandlerFactory{
-		TypeName:            "configResource",
-		PathPrefix:          configResourcePath,
-		HasNamedIdentifiers: true,
-		IsAdmin:             true,
-		NewHandler: func(w http.ResponseWriter, r *http.Request) common.HandlerInterface {
-			return NewConfigResourceHandler(s, w, r)
-		},
-	}
-}
-
-func (s *Service) configViewFactory() *common.HandlerFactory {
-	return &common.HandlerFactory{
-		TypeName:            "configView",
-		PathPrefix:          configViewPath,
-		HasNamedIdentifiers: true,
-		IsAdmin:             true,
-		NewHandler: func(w http.ResponseWriter, r *http.Request) common.HandlerInterface {
-			return NewConfigViewHandler(s, w, r)
-		},
-	}
-}
-
-func (s *Service) configIssuerFactory() *common.HandlerFactory {
-	return &common.HandlerFactory{
-		TypeName:            "configTrustedPassportIssuer",
-		PathPrefix:          configTrustedPassportIssuerPath,
-		HasNamedIdentifiers: true,
-		IsAdmin:             true,
-		NewHandler: func(w http.ResponseWriter, r *http.Request) common.HandlerInterface {
-			return NewConfigIssuerHandler(s, w, r)
-		},
-	}
-}
-
-func (s *Service) configSourceFactory() *common.HandlerFactory {
-	return &common.HandlerFactory{
-		TypeName:            "configTrustedSource",
-		PathPrefix:          configTrustedSourcePath,
-		HasNamedIdentifiers: true,
-		IsAdmin:             true,
-		NewHandler: func(w http.ResponseWriter, r *http.Request) common.HandlerInterface {
-			return NewConfigSourceHandler(s, w, r)
-		},
-	}
-}
-
-func (s *Service) configPolicyFactory() *common.HandlerFactory {
-	return &common.HandlerFactory{
-		TypeName:            "configPolicy",
-		PathPrefix:          configPolicyPath,
-		HasNamedIdentifiers: true,
-		IsAdmin:             true,
-		NewHandler: func(w http.ResponseWriter, r *http.Request) common.HandlerInterface {
-			return NewConfigPolicyHandler(s, w, r)
-		},
-	}
-}
-
-func (s *Service) configClaimDefinitionFactory() *common.HandlerFactory {
-	return &common.HandlerFactory{
-		TypeName:            "configClaimDefinition",
-		PathPrefix:          configClaimDefPath,
-		HasNamedIdentifiers: true,
-		IsAdmin:             true,
-		NewHandler: func(w http.ResponseWriter, r *http.Request) common.HandlerInterface {
-			return NewConfigClaimDefinitionHandler(s, w, r)
-		},
-	}
-}
-
-func (s *Service) configServiceTemplateFactory() *common.HandlerFactory {
-	return &common.HandlerFactory{
-		TypeName:            "configServiceTemplate",
-		PathPrefix:          configServiceTemplatePath,
-		HasNamedIdentifiers: true,
-		IsAdmin:             true,
-		NewHandler: func(w http.ResponseWriter, r *http.Request) common.HandlerInterface {
-			return NewConfigServiceTemplateHandler(s, w, r)
-		},
-	}
-}
-
-func (s *Service) configPersonaFactory() *common.HandlerFactory {
-	return &common.HandlerFactory{
-		TypeName:            "configTestPersona",
-		PathPrefix:          configTestPersonaPath,
-		HasNamedIdentifiers: true,
-		IsAdmin:             true,
-		NewHandler: func(w http.ResponseWriter, r *http.Request) common.HandlerInterface {
-			return NewConfigPersonaHandler(s, w, r)
-		},
-	}
-}
-
-=======
->>>>>>> 2a9a647c
 /////////////////////////////////////////////////////////
 
 func (s *Service) makeViews(r *pb.Resource, cfg *pb.DamConfig) map[string]*pb.View {
