--- conflicted
+++ resolved
@@ -19,11 +19,7 @@
 	"context"
 	"encoding/json"
 	"fmt"
-<<<<<<< HEAD
-	"github.com/GoogleCloudPlatform/healthcare-federated-access-services/lib/osenv"
-=======
 	"html/template"
->>>>>>> a30bed41
 	"io"
 	"net/http"
 	"net/mail"
@@ -43,6 +39,7 @@
 	"github.com/golang/protobuf/jsonpb" /* copybara-comment */
 	"github.com/golang/protobuf/proto" /* copybara-comment */
 	"bitbucket.org/creachadair/stringset" /* copybara-comment */
+	"github.com/GoogleCloudPlatform/healthcare-federated-access-services/lib/osenv"
 	"github.com/GoogleCloudPlatform/healthcare-federated-access-services/lib/adapter" /* copybara-comment: adapter */
 	"github.com/GoogleCloudPlatform/healthcare-federated-access-services/lib/auditlogsapi" /* copybara-comment: auditlogsapi */
 	"github.com/GoogleCloudPlatform/healthcare-federated-access-services/lib/auth" /* copybara-comment: auth */
@@ -153,15 +150,9 @@
 	// Store: data storage and configuration storage
 	Store storage.Store
 	// Warehouse: resource token creator service
-<<<<<<< HEAD
-	Warehouse             clouds.ResourceTokenCreator
-	// AWSClient: a client for interacting with the AWS API
-	AWSClient	aws.APIClient
-=======
 	Warehouse clouds.ResourceTokenCreator
 	// AWSClient: a client for interacting with the AWS API
 	AWSClient             aws.APIClient
->>>>>>> a30bed41
 	ServiceAccountManager *saw.AccountWarehouse
 	// Logger: audit log logger
 	Logger *logging.Client
