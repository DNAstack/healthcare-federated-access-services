--- conflicted
+++ resolved
@@ -29,25 +29,6 @@
 	"sync"
 	"time"
 
-<<<<<<< HEAD
-	"github.com/GoogleCloudPlatform/healthcare-federated-access-services/lib/adapter"     /* copybara-comment: adapter */
-	"github.com/GoogleCloudPlatform/healthcare-federated-access-services/lib/auth"        /* copybara-comment: auth */
-	"github.com/GoogleCloudPlatform/healthcare-federated-access-services/lib/clouds"      /* copybara-comment: clouds */
-	"github.com/GoogleCloudPlatform/healthcare-federated-access-services/lib/common"      /* copybara-comment: common */
-	"github.com/GoogleCloudPlatform/healthcare-federated-access-services/lib/ga4gh"       /* copybara-comment: ga4gh */
-	"github.com/GoogleCloudPlatform/healthcare-federated-access-services/lib/httputil"    /* copybara-comment: httputil */
-	"github.com/GoogleCloudPlatform/healthcare-federated-access-services/lib/permissions" /* copybara-comment: permissions */
-	"github.com/GoogleCloudPlatform/healthcare-federated-access-services/lib/persona"     /* copybara-comment: persona */
-	"github.com/GoogleCloudPlatform/healthcare-federated-access-services/lib/storage"     /* copybara-comment: storage */
-	"github.com/GoogleCloudPlatform/healthcare-federated-access-services/lib/translator"  /* copybara-comment: translator */
-	"github.com/GoogleCloudPlatform/healthcare-federated-access-services/lib/validator"   /* copybara-comment: validator */
-	"github.com/golang/protobuf/jsonpb"                                                   /* copybara-comment */
-	"github.com/golang/protobuf/proto"                                                    /* copybara-comment */
-	"github.com/gorilla/mux"                                                              /* copybara-comment */
-	"golang.org/x/oauth2"                                                                 /* copybara-comment */
-	"google.golang.org/grpc/codes"                                                        /* copybara-comment */
-	"google.golang.org/grpc/status"                                                       /* copybara-comment */
-=======
 	"github.com/golang/protobuf/jsonpb" /* copybara-comment */
 	"github.com/golang/protobuf/proto" /* copybara-comment */
 	"cloud.google.com/go/logging" /* copybara-comment: logging */
@@ -70,11 +51,10 @@
 	"github.com/GoogleCloudPlatform/healthcare-federated-access-services/lib/translator" /* copybara-comment: translator */
 	"github.com/GoogleCloudPlatform/healthcare-federated-access-services/lib/validator" /* copybara-comment: validator */
 	"github.com/GoogleCloudPlatform/healthcare-federated-access-services/lib/verifier" /* copybara-comment: verifier */
->>>>>>> 0fe2782b
-
+
+	glog "github.com/golang/glog" /* copybara-comment */
 	cpb "github.com/GoogleCloudPlatform/healthcare-federated-access-services/proto/common/v1" /* copybara-comment: go_proto */
-	pb "github.com/GoogleCloudPlatform/healthcare-federated-access-services/proto/dam/v1"     /* copybara-comment: go_proto */
-	glog "github.com/golang/glog"                                                             /* copybara-comment */
+	pb "github.com/GoogleCloudPlatform/healthcare-federated-access-services/proto/dam/v1" /* copybara-comment: go_proto */
 )
 
 const (
@@ -501,11 +481,6 @@
 // the last one (if it doesn't time out), or non-zero to indicate that a recent sync
 // is good enough. Note there are some race conditions with several client changes
 // overlapping in flight that could still have the two services be out of sync.
-<<<<<<< HEAD
-func (s *Service) syncToHydra(clients map[string]*cpb.Client, secrets map[string]string, minFrequency time.Duration) error {
-	glog.Infoln("skipping hydra sync until logic fixed")
-	return nil
-=======
 func (s *Service) syncToHydra(clients map[string]*cpb.Client, secrets map[string]string, minFrequency time.Duration, tx storage.Tx) (*cpb.ClientState, error) {
 	if !s.useHydra {
 		return nil, nil
@@ -524,7 +499,6 @@
 		return nil, err
 	}
 	return state, nil
->>>>>>> 0fe2782b
 }
 
 func resolveAccessList(ctx context.Context, id *ga4gh.Identity, resources, views, roles []string, cfg *pb.DamConfig, vopts ValidateCfgOpts) (string, []string, error) {
