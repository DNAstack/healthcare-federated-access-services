--- conflicted
+++ resolved
@@ -101,15 +101,6 @@
 		},
 		{
 			Method: "GET",
-<<<<<<< HEAD
-			Path:   "/dam/v1alpha/master/services",
-			Output: `*"gcs":{"platform":"gcp","serviceVariables":{*},"itemVariables":{"bucket":*,"project":*,"type":*},"properties":{"canBeAggregated":true}*`,
-			Status: http.StatusOK,
-		},
-		{
-			Method: "GET",
-=======
->>>>>>> 6a00ccb4
 			Path:   "/dam/v1alpha/master/localeMetadata",
 			Output: `*{"locales":{*"en-CA"*},"timeZones":{*"America/Los_Angeles"*}}*`,
 			Status: http.StatusOK,
