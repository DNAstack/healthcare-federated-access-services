--- conflicted
+++ resolved
@@ -98,8 +98,6 @@
 		HydraPublicURL: hydraPublicURL,
 	})
 	tests := []test.HandlerTest{
-<<<<<<< HEAD
-=======
 		// Realm tests.
 		{
 			Method:  "GET",
@@ -137,7 +135,6 @@
 			Output:  ``,
 			Status:  http.StatusOK,
 		},
->>>>>>> 90374fb3
 		{
 			Method: "GET",
 			Path:   "/dam",
