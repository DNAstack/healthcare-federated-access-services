// Copyright 2019 Google LLC
//
// Licensed under the Apache License, Version 2.0 (the "License");
// you may not use this file except in compliance with the License.
// You may obtain a copy of the License at
//
//      http://www.apache.org/licenses/LICENSE-2.0
//
// Unless required by applicable law or agreed to in writing, software
// distributed under the License is distributed on an "AS IS" BASIS,
// WITHOUT WARRANTIES OR CONDITIONS OF ANY KIND, either express or implied.
// See the License for the specific language governing permissions and
// limitations under the License.

package dam

import (
	"bytes"
	"context"
	"encoding/json"
	"fmt"
	"html/template"
	"io"
	"io/ioutil"
	"net/http"
	"net/http/httptest"
	"net/url"
	"strconv"
	"strings"
	"testing"
	"time"

	"github.com/google/go-cmp/cmp" /* copybara-comment */
	"github.com/google/go-cmp/cmp/cmpopts" /* copybara-comment */
	"google.golang.org/grpc/codes" /* copybara-comment */
	"google.golang.org/grpc/status" /* copybara-comment */
	"github.com/coreos/go-oidc" /* copybara-comment */
	"github.com/go-openapi/strfmt" /* copybara-comment */
	"github.com/golang/protobuf/jsonpb" /* copybara-comment */
	"github.com/golang/protobuf/proto" /* copybara-comment */
	"google.golang.org/protobuf/testing/protocmp" /* copybara-comment */
	"bitbucket.org/creachadair/stringset" /* copybara-comment */
	"github.com/GoogleCloudPlatform/healthcare-federated-access-services/apis/hydraapi" /* copybara-comment: hydraapi */
	"github.com/GoogleCloudPlatform/healthcare-federated-access-services/lib/auditlog" /* copybara-comment: auditlog */
	"github.com/GoogleCloudPlatform/healthcare-federated-access-services/lib/aws" /* copybara-comment: aws */
	"github.com/GoogleCloudPlatform/healthcare-federated-access-services/lib/clouds" /* copybara-comment: clouds */
	"github.com/GoogleCloudPlatform/healthcare-federated-access-services/lib/errutil" /* copybara-comment: errutil */
	"github.com/GoogleCloudPlatform/healthcare-federated-access-services/lib/ga4gh" /* copybara-comment: ga4gh */
	"github.com/GoogleCloudPlatform/healthcare-federated-access-services/lib/hydra" /* copybara-comment: hydra */
	"github.com/GoogleCloudPlatform/healthcare-federated-access-services/lib/kms/fakeencryption" /* copybara-comment: fakeencryption */
	"github.com/GoogleCloudPlatform/healthcare-federated-access-services/lib/kms/localsign" /* copybara-comment: localsign */
	"github.com/GoogleCloudPlatform/healthcare-federated-access-services/lib/persona" /* copybara-comment: persona */
	"github.com/GoogleCloudPlatform/healthcare-federated-access-services/lib/serviceinfo" /* copybara-comment: serviceinfo */
	"github.com/GoogleCloudPlatform/healthcare-federated-access-services/lib/storage" /* copybara-comment: storage */
	"github.com/GoogleCloudPlatform/healthcare-federated-access-services/lib/test/fakehydra" /* copybara-comment: fakehydra */
	"github.com/GoogleCloudPlatform/healthcare-federated-access-services/lib/test/fakeoidcissuer" /* copybara-comment: fakeoidcissuer */
	"github.com/GoogleCloudPlatform/healthcare-federated-access-services/lib/test/fakesdl" /* copybara-comment: fakesdl */
	"github.com/GoogleCloudPlatform/healthcare-federated-access-services/lib/test/httptestclient" /* copybara-comment: httptestclient */
	"github.com/GoogleCloudPlatform/healthcare-federated-access-services/lib/test" /* copybara-comment: test */
	"github.com/GoogleCloudPlatform/healthcare-federated-access-services/lib/test/testhttp" /* copybara-comment: testhttp */
	"github.com/GoogleCloudPlatform/healthcare-federated-access-services/lib/testkeys" /* copybara-comment: testkeys */
	"github.com/GoogleCloudPlatform/healthcare-federated-access-services/lib/timeutil" /* copybara-comment: timeutil */
	"github.com/GoogleCloudPlatform/healthcare-federated-access-services/lib/validator" /* copybara-comment: validator */

	lspb "google.golang.org/genproto/googleapis/logging/type" /* copybara-comment: log_severity_go_proto */
	lepb "google.golang.org/genproto/googleapis/logging/v2" /* copybara-comment: log_entry_go_proto */
	cpb "github.com/GoogleCloudPlatform/healthcare-federated-access-services/proto/common/v1" /* copybara-comment: go_proto */
	pb "github.com/GoogleCloudPlatform/healthcare-federated-access-services/proto/dam/v1" /* copybara-comment: go_proto */
	cspb "github.com/GoogleCloudPlatform/healthcare-federated-access-services/proto/store/consents" /* copybara-comment: go_proto */
)

const (
	damURL           = "https://dam.example.com"
	hydraAdminURL    = "https://admin.hydra.example.com"
	hydraPublicURL   = "https://hydra.example.com/"
	hydraURLInternal = "https://hydra.internal.example.com/"
	testBroker       = "testBroker"
	useHydra         = true
	loginChallenge   = "lc-1234"
	loginStateID     = "ls-1234"
	consentChallenge = "cc-1234"
	consentStateID   = "cs-1234"
)

var (
	defaultScope         = "openid offline ga4gh_passport_v1 profile email identities account_admin"
	defaultGrantTypes    = []string{"authorization_code"}
	defaultResponseTypes = []string{"token", "code", "id_token"}
)

// transformJSON is a cmp.Option that transform strings into structured objects
// for properly comparing JSON in a way that is agnostic towards the trivial
// changes in the output.
var transformJSON = cmpopts.AcyclicTransformer("ParseJSON", func(in string) (out interface{}) {
	if err := json.Unmarshal([]byte(in), &out); err != nil {
		return in
	}
	return out
})

func TestHandlers(t *testing.T) {
	store := storage.NewMemoryStorage("dam", "testdata/config")
	wh := clouds.NewMockTokenCreator(false)
	server, err := fakeoidcissuer.New(hydraPublicURL, &testkeys.PersonaBrokerKey, "dam", "testdata/config", false)
	if err != nil {
		t.Fatalf("fakeoidcissuer.New(%q, _, _) failed: %v", hydraPublicURL, err)
	}
	awsClient := aws.NewMockAPIClient("123456", "dam-user-id")
	s := NewService(&Options{
		HTTPClient:     server.Client(),
		Domain:         "test.org",
		ServiceName:    "dam",
		DefaultBroker:  "no-broker",
		Store:          store,
		Warehouse:      wh,
		AWSClient:      awsClient,
		UseHydra:       useHydra,
		HydraAdminURL:  hydraAdminURL,
		HydraPublicURL: hydraPublicURL,
		HydraSyncFreq:  time.Nanosecond,
		Encryption:     fakeencryption.New(),
	})
	tests := []test.HandlerTest{
		// Realm tests.
		{
			Method:  "GET",
			Path:    "/dam/v1alpha/master",
			Persona: "admin",
			Output:  `{}`,
			Status:  http.StatusOK,
		},
		{
			Method:  "POST",
			Path:    "/dam/v1alpha/test",
			Persona: "admin",
			Output:  `^.*exists`,
			// For now, all realms are marked as already in existence.
			Status: http.StatusConflict,
		},
		{
			Method:  "PUT",
			Path:    "/dam/v1alpha/test",
			Persona: "admin",
			Output:  ``,
			Status:  http.StatusOK,
		},
		{
			Method:  "PATCH",
			Path:    "/dam/v1alpha/test",
			Persona: "admin",
			Output:  ``,
			Status:  http.StatusOK,
		},
		{
			Method:  "DELETE",
			Path:    "/dam/v1alpha/test",
			Persona: "admin",
			Output:  ``,
			Status:  http.StatusOK,
		},
		{
			Method: "GET",
			Path:   "/dam",
			Output: `{"name":"Data Access Manager","versions":["v1alpha"],"ui":{"description":"Test DAM","label":"Test DAM"}}`,
			CmpOptions: cmp.Options{transformJSON, cmpopts.IgnoreMapEntries(func(k string, v interface{}) bool {
				return k == "startTime"
			})},
			Status: http.StatusOK,
		},
		{
			Method:  "GET",
			Path:    "/dam/v1alpha/master/processes",
			Persona: "admin",
			Output:  `^\{"processes":\{.*"gckeys"`,
			Status:  http.StatusOK,
		},
		{
			Method:  "POST",
			Path:    "/dam/v1alpha/master/processes",
			Persona: "admin",
			Output:  `^.*exists`,
			Status:  http.StatusConflict,
		},
		{
			Method:  "PUT",
			Path:    "/dam/v1alpha/master/processes",
			Persona: "admin",
			Output:  `^.*not allowed`,
			Status:  http.StatusBadRequest,
		},
		{
			Method:  "PATCH",
			Path:    "/dam/v1alpha/master/processes",
			Persona: "admin",
			Output:  `^.*not allowed`,
			Status:  http.StatusBadRequest,
		},
		{
			Method:  "DELETE",
			Path:    "/dam/v1alpha/master/processes",
			Persona: "admin",
			Output:  `^.*not allowed`,
			Status:  http.StatusBadRequest,
		},
		{
			Method:  "GET",
			Path:    "/dam/v1alpha/master/processes/gckeys",
			Persona: "admin",
			Output:  `^\{"process":\{.*"processName":"gckeys"`,
			Status:  http.StatusOK,
		},
		{
			Method:  "POST",
			Path:    "/dam/v1alpha/master/processes/gckeys",
			Persona: "admin",
			Output:  `^.*exists`,
			Status:  http.StatusConflict,
		},
		{
			Method:  "PUT",
			Path:    "/dam/v1alpha/master/processes/gckeys",
			Persona: "admin",
			Output:  `^.*not allowed`,
			Status:  http.StatusBadRequest,
		},
		{
			Method:  "PATCH",
			Path:    "/dam/v1alpha/master/processes/gckeys",
			Persona: "admin",
			Output:  `^.*not allowed`,
			Status:  http.StatusBadRequest,
		},
		{
			Method:  "DELETE",
			Path:    "/dam/v1alpha/master/processes/gckeys",
			Persona: "admin",
			Output:  `^.*not allowed`,
			Status:  http.StatusBadRequest,
		},
		{
			Method:  "GET",
			Path:    "/dam/v1alpha/master/config",
			Persona: "admin",
			Output:  `^.*dr_joe.*$`,
			Status:  http.StatusOK,
		},
		{
			Method:  "POST",
			Path:    "/dam/v1alpha/master/config",
			Persona: "admin",
			Input:   `{}`,
			Output:  `^.*exists`,
			Status:  http.StatusConflict,
		},
		{
			Method:  "PUT",
			Path:    "/dam/v1alpha/master/config",
			Persona: "admin",
			Input:   `{"item":{"version":"v100"}}`,
			Output:  `^.*version`,
			Status:  http.StatusBadRequest,
		},
		{
			Method:  "PUT",
			Path:    "/dam/v1alpha/test/config",
			Persona: "admin",
			Input:   `{"item": $(GET /dam/v1alpha/master/config)}`,
			Output:  ``,
			Status:  http.StatusOK,
		},
		{
			Method:  "GET",
			Path:    "/dam/v1alpha/test/config/options",
			Persona: "admin",
			Output:  `^.*readOnlyMasterRealm.*"descriptors".*readOnlyMasterRealm`,
			Status:  http.StatusOK,
		},
		{
			Method:  "POST",
			Path:    "/dam/v1alpha/test/config/options",
			Persona: "admin",
			Input:   `{}`,
			Output:  `^.*exists`,
			Status:  http.StatusConflict,
		},
		{
			Method:  "PUT",
			Path:    "/dam/v1alpha/test/config/options",
			Persona: "admin",
			Input:   `{"item": $(GET /dam/v1alpha/test/config/options)}`,
			Status:  http.StatusOK,
		},
		{
			Method:  "PATCH",
			Path:    "/dam/v1alpha/test/config/options",
			Persona: "admin",
			Input:   `{"item": {"gcpServiceAccountProject": "patch-options-project"}}`,
			Status:  http.StatusOK,
		},
		{
			Method:  "DELETE",
			Path:    "/dam/v1alpha/test/config/options",
			Persona: "admin",
			Output:  `^.*DELETE not allowed`,
			Status:  http.StatusBadRequest,
		},
		{
			Method:  "GET",
			Path:    "/dam/v1alpha/test/config/resources/ga4gh-apis",
			Persona: "admin",
			Output:  `^.*"views"`,
			Status:  http.StatusOK,
		},
		{
			Method:  "POST",
			Path:    "/dam/v1alpha/test/config/resources/new-resource",
			Persona: "admin",
			Input:   `{"item":{"maxTokenTtl": "3h","ui":{"label":"label","description":"desc"}}}`,
			Output:  ``,
			Status:  http.StatusOK,
		},
		{
			Name:    "PUT /dam/v1alpha/test/config/resources/new-resource (unordered access list)",
			Persona: "admin",
			Method:  "PUT",
			Path:    "/dam/v1alpha/test/config/resources/new-resource",
			Input:   `{"item": $(GET /dam/v1alpha/test/config/resources/ga4gh-apis), "modification": {"testPersonas":{"dr_joe_elixir":{"access":["ga4gh-apis/gcs_read/viewer","ga4gh-apis/beacon/discovery","ga4gh-apis/redshift-test/dbuser","ga4gh-apis/s3-test/viewer","new-resource/beacon/discovery","new-resource/gcs_read/viewer","new-resource/redshift-test/dbuser","new-resource/s3-test/viewer"]}}}}`,
			Status:  http.StatusOK,
		},
		{
			Method:  "PATCH",
			Path:    "/dam/v1alpha/test/config/resources/new-resource",
			Persona: "admin",
			Input:   `{"item": {"ui":{"label":"foo","description":"bar"}}, "modification": {"testPersonas":{"dr_joe_elixir":{"access":["ga4gh-apis/beacon/discovery","ga4gh-apis/gcs_read/viewer","ga4gh-apis/redshift-test/dbuser","ga4gh-apis/s3-test/viewer"]}}}}`,
			Status:  http.StatusOK,
		},
		{
			Method:  "DELETE",
			Path:    "/dam/v1alpha/test/config/resources/new-resource",
			Persona: "admin",
			Output:  ``,
			Status:  http.StatusOK,
		},
		{
			Method:  "GET",
			Path:    "/dam/v1alpha/test/config/resources/ga4gh-apis/views/gcs_read",
			Persona: "admin",
			Output:  `^.*"serviceTemplate"`,
			Status:  http.StatusOK,
		},
		{
			Method:  "POST",
			Path:    "/dam/v1alpha/test/config/resources/ga4gh-apis/views/gcs_read2",
			Persona: "admin",
			Input:   `{"item":$(GET /dam/v1alpha/test/config/resources/ga4gh-apis/views/gcs_read), "modification": {"testPersonas":{"dr_joe_elixir":{"access":["ga4gh-apis/beacon/discovery","ga4gh-apis/gcs_read/viewer","ga4gh-apis/redshift-test/dbuser","ga4gh-apis/s3-test/viewer","ga4gh-apis/gcs_read2/viewer"]}}}}`,
			Output:  ``,
			Status:  http.StatusOK,
		},
		{
			Method:  "PUT",
			Path:    "/dam/v1alpha/test/config/resources/ga4gh-apis/views/gcs_read2",
			Persona: "admin",
			Input: `{
									"item": {
										"serviceTemplate":"gcs",
										"labels": {
										  "version":"Phase 3"
										},
										"items": [
											{
												"args": {
													"project": "ga4gh-apis",
													"bad-var-name": "ga4gh-apis-controlled-access"
												}
											}
										],
										"roles":{
											"viewer":{
												"policies":[
													{"name":"bona_fide"}, {"name":"ethics"}
												]
											}
										},
					          "defaultRole": "viewer",
										"ui": {
											"label": "foo",
											"description": "bar"
										}
									},
									"modification": {
									}
								}`,
			Output: `*"code":3,*resources/ga4gh-apis/views/gcs_read2/items/0/vars/bad-var-name*`,
			Status: http.StatusBadRequest,
		},
		{
			Method:  "PUT",
			Path:    "/dam/v1alpha/test/config/resources/ga4gh-apis/views/gcs_read2",
			Persona: "admin",
			Input: `{
									"item": {
										"serviceTemplate":"gcs",
										"labels": {
											"version":"Phase 3"
										},
										"items": [
											{
												"args": {
													"project": "ga4gh-apis",
													"bucket": "ga4gh-apis-controlled-access"
												}
											}
										],
										"roles":{
											"viewer":{
												"policies":[
													{"name":"bona_fide"}, {"name":"ethics"}
												]
											}
										},
					          "defaultRole": "viewer",
										"ui": {
											"label": "foo",
											"description": "bar"
										}
									},
									"modification": {
									}
								}`,
			Status: http.StatusOK,
		},
		{
			Method:  "PATCH",
			Path:    "/dam/v1alpha/test/config/resources/ga4gh-apis/views/gcs_read2",
			Persona: "admin",
			Input: `{
									"item": {
									  "labels": {
										  "version": "v4"
										},
										"items": [
											{
												"args": {
													"project": "ga4gh-apis",
													"bucket": "ga4gh-apis-controlled-access"
												}
											}
										],
										"roles":{
											"viewer":{
												"policies":[
													{"name":"bona_fide"}, {"name":"ethics"}
												]
											}
										},
										"ui": {
											"label": "foo",
											"description": "bar"
										}
									},
									"modification": {
									}
								}`,
			Status: http.StatusOK,
		},
		{
			Method:  "DELETE",
			Path:    "/dam/v1alpha/test/config/resources/ga4gh-apis/views/gcs_read2",
			Persona: "admin",
			Output:  ``,
			Status:  http.StatusOK,
		},
		{
			Method:  "GET",
			Path:    "/dam/v1alpha/test/config/trustedIssuers/elixir",
			Persona: "admin",
			Output:  `^.*"issuer"`,
			Status:  http.StatusOK,
		},
		{
			Method:  "POST",
			Path:    "/dam/v1alpha/test/config/trustedIssuers/new-issuer",
			Persona: "admin",
			Input:   `{"item":{"issuer":"https://test.org","ui":{"label":"foo","description":"bar"}}}`,
			Output:  ``,
			Status:  http.StatusOK,
		},
		{
			Method:  "PUT",
			Path:    "/dam/v1alpha/test/config/trustedIssuers/new-issuer",
			Persona: "admin",
			Input:   `{"item":{"issuer":"https://test.org","ui":{"label":"foo","description":"bar"}}}`,
			Status:  http.StatusOK,
		},
		{
			Method:  "PATCH",
			Path:    "/dam/v1alpha/test/config/trustedIssuers/new-issuer",
			Persona: "admin",
			Input:   `{"item":{"issuer":"https://test2.org","ui":{"label":"foo","description":"bar"}}}`,
			Status:  http.StatusOK,
		},
		{
			Method:  "DELETE",
			Path:    "/dam/v1alpha/test/config/trustedIssuers/new-issuer",
			Persona: "admin",
			Output:  ``,
			Status:  http.StatusOK,
		},
		{
			Method:  "GET",
			Path:    "/dam/v1alpha/test/config/trustedSources/elixir_institutes",
			Persona: "admin",
			Output:  `^.*"sources"`,
			Status:  http.StatusOK,
		},
		{
			Method:  "POST",
			Path:    "/dam/v1alpha/test/config/trustedSources/new-source",
			Persona: "admin",
			Input:   `{"item":{"sources":["https://test.org"],"ui":{"label":"foo","description":"bar"}}}`,
			Output:  ``,
			Status:  http.StatusOK,
		},
		{
			Method:  "PUT",
			Path:    "/dam/v1alpha/test/config/trustedSources/new-source",
			Persona: "admin",
			Input:   `{"item":{"sources":["https://test2.org"],"ui":{"label":"foo","description":"bar"}}}`,
			Status:  http.StatusOK,
		},
		{
			Method:  "PATCH",
			Path:    "/dam/v1alpha/test/config/trustedSources/new-source",
			Persona: "admin",
			Input:   `{"item":{"sources":["https://test3.org"],"ui":{"label":"foo","description":"bar"}}}`,
			Status:  http.StatusOK,
		},
		{
			Method:  "DELETE",
			Path:    "/dam/v1alpha/test/config/trustedSources/new-source",
			Persona: "admin",
			Output:  ``,
			Status:  http.StatusOK,
		},
		{
			Method:  "GET",
			Path:    "/dam/v1alpha/test/config/policies/bona_fide",
			Persona: "admin",
			Output:  `^.*"anyOf"`,
			Status:  http.StatusOK,
		},
		{
			Method:  "POST",
			Path:    "/dam/v1alpha/test/config/policies/new-policy",
			Persona: "admin",
			Input:   `{"item":{"anyOf":[{"allOf":[{"type":"ResearcherStatus","value":"const:https://test.org"}]}],"ui":{"label":"foo","description":"bar"}}}`,
			Output:  ``,
			Status:  http.StatusOK,
		},
		{
			Method:  "PUT",
			Path:    "/dam/v1alpha/test/config/policies/new-policy",
			Persona: "admin",
			Input:   `{"item":{"anyOf":[{"allOf":[{"type":"ResearcherStatus","value":"const:https://test2.org"}]}],"ui":{"label":"foo","description":"bar"}}}`,
			Status:  http.StatusOK,
		},
		{
			Method:  "PATCH",
			Path:    "/dam/v1alpha/test/config/policies/new-policy",
			Persona: "admin",
			Input:   `{"item":{"anyOf":[{"allOf":[{"type":"ResearcherStatus","value":"const:https://test3.org"}]}],"ui":{"label":"foo","description":"bar"}}}`,
			Status:  http.StatusOK,
		},
		{
			Method:  "DELETE",
			Path:    "/dam/v1alpha/test/config/policies/new-policy",
			Persona: "admin",
			Output:  ``,
			Status:  http.StatusOK,
		},
		{
			Method:  "DELETE",
			Path:    "/dam/v1alpha/test/config/policies/whitelist",
			Persona: "admin",
			Output:  `*built-in policy*`,
			Status:  http.StatusBadRequest,
		},
		{
			Method:  "GET",
			Path:    "/dam/v1alpha/test/config/visaTypes/ResearcherStatus",
			Persona: "admin",
			Output:  `^.*"ui"`,
			Status:  http.StatusOK,
		},
		{
			Method:  "POST",
			Path:    "/dam/v1alpha/test/config/visaTypes/new.claim",
			Persona: "admin",
			Input:   `{"item":{"ui":{"label":"new.Claim","description":"bar"}}}`,
			Output:  ``,
			Status:  http.StatusOK,
		},
		{
			Method:  "PUT",
			Path:    "/dam/v1alpha/test/config/visaTypes/new.claim",
			Persona: "admin",
			Input:   `{"item":{"ui":{"label":"new.Claim2","description":"bar"}}}`,
			Status:  http.StatusOK,
		},
		{
			Method:  "PATCH",
			Path:    "/dam/v1alpha/test/config/visaTypes/new.claim",
			Persona: "admin",
			Input:   `{"item":{"ui":{"label":"new.Claim3","description":"bar"}}}`,
			Status:  http.StatusOK,
		},
		{
			Method:  "DELETE",
			Path:    "/dam/v1alpha/test/config/visaTypes/new.claim",
			Persona: "admin",
			Output:  ``,
			Status:  http.StatusOK,
		},
		{
			Method:  "GET",
			Path:    "/dam/v1alpha/test/config/serviceTemplates/gcs",
			Persona: "admin",
			Output:  `*"serviceName":"gcs"*`,
			Status:  http.StatusOK,
		},
		{
			Method:  "POST",
			Path:    "/dam/v1alpha/test/config/serviceTemplates/new-service",
			Persona: "admin",
			Input:   `{"item":$(GET /dam/v1alpha/test/config/serviceTemplates/gcs)}`,
			Output:  ``,
			Status:  http.StatusOK,
		},
		{
			Method:  "PUT",
			Path:    "/dam/v1alpha/test/config/serviceTemplates/new-service",
			Persona: "admin",
			Input:   `{"item":$(GET /dam/v1alpha/test/config/serviceTemplates/gcs)}`,
			Status:  http.StatusOK,
		},
		{
			Method:  "PATCH",
			Path:    "/dam/v1alpha/test/config/serviceTemplates/new-service",
			Persona: "admin",
			Input: `{"item":{"interfaces":{"gcp:gs":"gs://${bucket}"},"ui":{"label":"foo","description":"bar"}, "roles": {
        "viewer": {
				  "serviceArgs": {
					  "roles": {"values": ["roles/storage.objectViewer"]}
					},
          "damRoleCategories": ["metadata", "list", "read"],
          "ui": {
            "label": "File Viewer",
            "description": "List and read files"
          }
        }
			}}}`,
			Status: http.StatusOK,
		},
		{
			Method:  "DELETE",
			Path:    "/dam/v1alpha/test/config/serviceTemplates/new-service",
			Persona: "admin",
			Output:  ``,
			Status:  http.StatusOK,
		},
		{
			Method:  "GET",
			Path:    "/dam/v1alpha/test/config/testPersonas/dr_joe_elixir",
			Persona: "admin",
			Output:  `^.*"passport"`,
			Status:  http.StatusOK,
		},
		{
			Method:  "POST",
			Path:    "/dam/v1alpha/test/config/testPersonas/new-persona",
			Persona: "admin",
			Input:   `{"item":$(GET /dam/v1alpha/test/config/testPersonas/dr_joe_elixir)}`,
			Output:  ``,
			Status:  http.StatusOK,
		},
		{
			Method:  "PUT",
			Path:    "/dam/v1alpha/test/config/testPersonas/new-persona",
			Persona: "admin",
			Input:   `{"item":$(GET /dam/v1alpha/test/config/testPersonas/dr_joe_elixir)}`,
			Status:  http.StatusOK,
		},
		{
			Method:  "PATCH",
			Path:    "/dam/v1alpha/test/config/testPersonas/new-persona",
			Persona: "admin",
			Input:   `{"item":$(GET /dam/v1alpha/test/config/testPersonas/dr_joe_elixir)}`,
			Status:  http.StatusOK,
		},
		{
			Method:  "DELETE",
			Path:    "/dam/v1alpha/test/config/testPersonas/new-persona",
			Persona: "admin",
			Output:  ``,
			Status:  http.StatusOK,
		},
		{
			Name:    "Claim condition dependency check (student vs. faculty)",
			Method:  "PATCH",
			Path:    "/dam/v1alpha/test/config/testPersonas/dr_joe_era_commons",
			Persona: "admin",
			Input: `{"item":
				{
					"ui": {
						"label": "dr_joe_era_commons test"
					},
					"passport": {
						"standardClaims": {
							"iss": "https://login.nih.gov/oidc/",
							"sub": "dr_joe@era.nih.gov",
							"picture": "https://pbs.twimg.com/profile_images/3443048571/ef5062acfce64a7aef1d75b4934fbee6_400x400.png"
						},
						"ga4ghAssertions": [
							{
								"type": "AffiliationAndRole",
								"source": "https://example.edu",
								"value": "student@example.edu",
								"assertedDuration": "1d",
								"expiresDuration": "30d",
								"by": "so"
							},
							{
								"type": "ControlledAccessGrants",
								"source": "https://dbgap.nlm.nih.gov/aa",
								"value": "https://dac.nih.gov/datasets/phs000710",
								"assertedDuration": "1d",
								"expiresDuration": "30d",
								"by": "dac",
								"anyOfConditions": [
       		      	{
                		"allOf": [
                  		{
                    		"type": "AffiliationAndRole",
                    		"value": "const:faculty@example.edu",
                    		"by": "const:so"
                  		}
                		]
              		}
            		]
							}
						]
					},
					"access": [
						"dataset_example/bq_read/viewer",
						"dataset_example/gcs_read/viewer",
						"thousand-genomes/gcs-file-access/viewer"
					]
				}
			}`,
			Output: `^.*"removeAccess":\["dataset_example/`,
			Status: http.StatusBadRequest,
		},
		{
			Name:    "Claim condition dependency expired",
			Method:  "PATCH",
			Path:    "/dam/v1alpha/test/config/testPersonas/dr_joe_era_commons",
			Persona: "admin",
			Input: `{"item":
				{
					"ui": {
						"label": "dr_joe_era_commons test"
					},
					"passport": {
						"standardClaims": {
							"iss": "https://login.nih.gov/oidc/",
							"sub": "dr_joe@era.nih.gov",
							"picture": "https://pbs.twimg.com/profile_images/3443048571/ef5062acfce64a7aef1d75b4934fbee6_400x400.png"
						},
						"ga4ghAssertions": [
							{
								"type": "AffiliationAndRole",
								"source": "https://example.edu",
								"value": "faculty@example.edu",
								"assertedDuration": "30d",
								"expiresDuration": "-1d",
								"by": "so"
							},
							{
								"type": "ControlledAccessGrants",
								"source": "https://dbgap.nlm.nih.gov/aa",
								"value": "https://dac.nih.gov/datasets/phs000710",
								"assertedDuration": "1d",
								"expiresDuration": "30d",
								"by": "dac",
								"anyOfConditions": [
       		      	{
                		"allOf": [
                  		{
                    		"type": "AffiliationAndRole",
                    		"value": "const:faculty@example.edu",
                    		"by": "const:so"
                  		}
                		]
              		}
            		]
							}
						]
					},
					"access": [
					  "dataset_example/bq_read/viewer",
						"dataset_example/gcs_read/viewer",
						"thousand-genomes/gcs-file-access/viewer"
					]
				}
			}`,
			Output: `^.*"removeAccess":\["dataset_example/`,
			Status: http.StatusBadRequest,
		},
		{
			Name:    "BonaFide claim expiry check",
			Method:  "POST",
			Path:    "/dam/v1alpha/test/config/testPersonas/expired-persona",
			Persona: "admin",
			Input: `{"item":
				{
					"ui": {
						"label": "Dr. Joe (Elixir)"
					},
					"passport": {
						"standardClaims": {
							"iss": "https://login.elixir-czech.org/oidc/",
							"sub": "dr_joe@faculty.example.edu",
							"picture": "https://pbs.twimg.com/profile_images/497015367391121408/_cWXo-vA_400x400.jpeg"
						},
						"ga4ghAssertions": [
							{
								"type": "ResearcherStatus",
								"source": "https://example.edu",
								"value": "https://www.nature.com/articles/s41431-018-0219-y",
								"assertedDuration": "1d",
								"expiresDuration": "30d",
								"by": "peer"
							},
							{
								"type": "AcceptedTermsAndPolicies",
								"source": "https://example.edu",
								"value": "https://www.nature.com/articles/s41431-018-0219-y",
								"assertedDuration": "1d",
								"expiresDuration": "30d",
								"by": "self"
							}
						]
					},
					"access" : [
						"ga4gh-apis/beacon/discovery",
						"ga4gh-apis/gcs_read/viewer"
					]
				}
			},`,
			Output: `^.*"removeAccess":\["ga4gh-apis/`,
			Status: http.StatusBadRequest,
		},
		{
			Method:  "PUT",
			Path:    "/dam/v1alpha/master/clients:sync",
			Persona: "non-admin",
			Output:  `^.*not allowed`,
			Status:  http.StatusBadRequest,
		},
		{
			Method:       "PUT",
			Path:         "/dam/v1alpha/master/clients:sync",
			Persona:      "non-admin",
			ClientID:     "bad",
			ClientSecret: "worse",
			Output:       `^.*unrecognized`,
			Status:       http.StatusUnauthorized,
		},
		{
			Method:  "PATCH",
			Path:    "/dam/v1alpha/master/clients:sync",
			Persona: "non-admin",
			Output:  `^.*not allowed`,
			Status:  http.StatusBadRequest,
		},
		{
			Method:  "DELETE",
			Path:    "/dam/v1alpha/master/clients:sync",
			Persona: "non-admin",
			Output:  `^.*not allowed`,
			Status:  http.StatusBadRequest,
		},
		{
			Method:  "GET",
			Path:    "/dam/v1alpha/test/clients:sync",
			Persona: "admin",
			Output:  `^.*client sync only allow on master realm`,
			Status:  http.StatusForbidden,
		},
		{
			Method:  "POST",
			Path:    "/dam/v1alpha/test/clients:sync",
			Persona: "admin",
			Output:  `^.*client sync only allow on master realm`,
			Status:  http.StatusForbidden,
		},
	}
	test.HandlerTests(t, s.Handler, tests, hydraPublicURL, server.Config())
}

func TestMinConfig(t *testing.T) {
	store := storage.NewMemoryStorage("dam-min", "testdata/config")
	server, err := fakeoidcissuer.New(hydraPublicURL, &testkeys.PersonaBrokerKey, "dam-min", "testdata/config", false)
	if err != nil {
		t.Fatalf("fakeoidcissuer.New(%q, _, _) failed: %v", hydraPublicURL, err)
	}
	awsClient := aws.NewMockAPIClient("123456", "dam-user-id")
	opts := &Options{
		HTTPClient:       server.Client(),
		Domain:           "test.org",
		ServiceName:      "dam",
		DefaultBroker:    "no-broker",
		Store:            store,
		Warehouse:        nil,
		AWSClient:        awsClient,
		UseHydra:         useHydra,
		HydraAdminURL:    hydraAdminURL,
		HydraPublicURL:   hydraPublicURL,
		HidePolicyBasis:  true,
		HideRejectDetail: true,
		Encryption:       fakeencryption.New(),
	}
	s := NewService(opts)
	verifyService(t, s.domainURL, opts.Domain, "domainURL")
	verifyService(t, s.defaultBroker, opts.DefaultBroker, "defaultBroker")
	verifyService(t, s.serviceName, opts.ServiceName, "serviceName")
	verifyService(t, strconv.FormatBool(s.useHydra), strconv.FormatBool(opts.UseHydra), "useHydra")
	verifyService(t, s.hydraAdminURL, opts.HydraAdminURL, "hydraAdminURL")
	verifyService(t, s.hydraPublicURL, opts.HydraPublicURL, "hydraPublicURL")
	verifyServiceBool(t, s.hidePolicyBasis, opts.HidePolicyBasis, "hidePolicyBasis")
	verifyServiceBool(t, s.hideRejectDetail, opts.HideRejectDetail, "hideRejectDetail")

	tests := []test.HandlerTest{
		{
			Name:    "restricted access of 'dr_joe_elixir' (which only exists in min config subdirectory)",
			Method:  "GET",
			Path:    "/dam/v1alpha/test/config/testPersonas/dr_joe_elixir",
			Persona: "admin",
			Output:  `^.*"passport"`,
			Status:  http.StatusOK,
		},
		{
			Name:    "bad persona name",
			Method:  "GET",
			Path:    "/dam/v1alpha/test/config/testPersonas/min_joes",
			Persona: "admin",
			Output:  `^.*not found`,
			Status:  http.StatusNotFound,
		},
	}
	test.HandlerTests(t, s.Handler, tests, hydraPublicURL, server.Config())
}

func TestConfig_Add_NilTestPersonas(t *testing.T) {
	store := storage.NewMemoryStorage("dam", "testdata/config")
	wh := clouds.NewMockTokenCreator(false)
	broker, err := persona.NewBroker(hydraPublicURL, &testkeys.PersonaBrokerKey, "dam", "testdata/config", false)
	if err != nil {
		t.Fatalf("NewBroker() failed: %v", err)
	}
	awsClient := aws.NewMockAPIClient("123456", "dam-user-id")
	s := NewService(&Options{
		HTTPClient:     httptestclient.New(broker.Handler),
		Domain:         "test.org",
		ServiceName:    "dam",
		DefaultBroker:  testBroker,
		Store:          store,
		Warehouse:      wh,
		AWSClient:      awsClient,
		UseHydra:       useHydra,
		HydraAdminURL:  hydraAdminURL,
		HydraPublicURL: hydraPublicURL,
		HydraSyncFreq:  time.Nanosecond,
		Encryption:     fakeencryption.New(),
	})

	cfg, err := s.loadConfig(nil, storage.DefaultRealm)
	if err != nil {
		t.Fatalf("load config failed: %v", err)
	}

	copy := proto.Clone(cfg).(*pb.DamConfig)
	copy.TestPersonas = nil

	// Store invalid config to storage
	if err := s.store.Write(storage.ConfigDatatype, storage.DefaultRealm, storage.DefaultUser, storage.DefaultID, storage.LatestRev, copy, nil); err != nil {
		t.Fatalf("Write config failed: %v", err)
	}

	req := &pb.ConfigTestPersonaRequest{Item: cfg.TestPersonas["admin"]}

	resp := damSendTestRequest(t, http.MethodPost, configTestPersonaPath, "admin", "test", "admin", test.TestClientID, test.TestClientSecret, req, s, broker)

	if resp.StatusCode != http.StatusOK {
		t.Errorf("Status = %d, wants %d", resp.StatusCode, http.StatusOK)
	}
}

func TestConfig_Add_NilResource(t *testing.T) {
	store := storage.NewMemoryStorage("dam", "testdata/config")
	wh := clouds.NewMockTokenCreator(false)
	broker, err := persona.NewBroker(hydraPublicURL, &testkeys.PersonaBrokerKey, "dam", "testdata/config", false)
	if err != nil {
		t.Fatalf("NewBroker() failed: %v", err)
	}
	awsClient := aws.NewMockAPIClient("123456", "dam-user-id")
	s := NewService(&Options{
		HTTPClient:     httptestclient.New(broker.Handler),
		Domain:         "test.org",
		ServiceName:    "dam",
		DefaultBroker:  testBroker,
		Store:          store,
		Warehouse:      wh,
		AWSClient:      awsClient,
		UseHydra:       useHydra,
		HydraAdminURL:  hydraAdminURL,
		HydraPublicURL: hydraPublicURL,
		HydraSyncFreq:  time.Nanosecond,
		Encryption:     fakeencryption.New(),
	})

	cfg, err := s.loadConfig(nil, storage.DefaultRealm)
	if err != nil {
		t.Fatalf("load config failed: %v", err)
	}

	copy := proto.Clone(cfg).(*pb.DamConfig)
	copy.Resources = nil
	copy.TestPersonas = nil

	// Store invalid config to storage
	if err := s.store.Write(storage.ConfigDatatype, storage.DefaultRealm, storage.DefaultUser, storage.DefaultID, storage.LatestRev, copy, nil); err != nil {
		t.Fatalf("Write config failed: %v", err)
	}

	req := &pb.ConfigResourceRequest{Item: cfg.Resources["dataset_example"]}

	resp := damSendTestRequest(t, http.MethodPost, configResourcePath, "dataset_example", "test", "admin", test.TestClientID, test.TestClientSecret, req, s, broker)

	if resp.StatusCode != http.StatusOK {
		t.Errorf("Status = %d, wants %d", resp.StatusCode, http.StatusOK)
	}
}

func verifyService(t *testing.T, got, want, field string) {
	t.Helper()
	if got != want {
		t.Errorf("service %q mismatch: got %q, want %q", field, got, want)
	}
}

func verifyServiceBool(t *testing.T, got, want bool, field string) {
	t.Helper()
	if got != want {
		t.Errorf("service %q mismatch: got %v, want %v", field, got, want)
	}
}

type contextMatcher struct{}

func (contextMatcher) Matches(x interface{}) bool {
	c, ok := x.(context.Context)
	if !ok {
		return false
	}
	_, ok = c.Value(validator.RequestTTLInNanoFloat64).(float64)
	if !ok {
		return false
	}
	return true
}

func (contextMatcher) String() string {
	return "context has requested_ttl"
}

type authTestContext struct {
	dam      *Service
	ctx      context.Context
	id       *ga4gh.Identity
	ttl      time.Duration
	cfg      *pb.DamConfig
	resource string
	view     string
	role     string
}

func setupAuthorizationTest(t *testing.T) *authTestContext {
	t.Helper()

	store := storage.NewMemoryStorage("dam", "testdata/config")
	server, err := fakeoidcissuer.New(hydraPublicURL, &testkeys.PersonaBrokerKey, "dam", "testdata/config", false)
	if err != nil {
		t.Fatalf("fakeoidcissuer.New(%q, _, _) failed: %v", hydraPublicURL, err)
	}
	ctx := server.ContextWithClient(context.Background())
	awsClient := aws.NewMockAPIClient("123456", "dam-user-id")
	s := NewService(&Options{
		HTTPClient:     server.Client(),
		Domain:         "test.org",
		ServiceName:    "dam",
		DefaultBroker:  "no-broker",
		Store:          store,
		Warehouse:      nil,
		AWSClient:      awsClient,
		UseHydra:       useHydra,
		HydraAdminURL:  hydraAdminURL,
		HydraPublicURL: hydraPublicURL,
		Encryption:     fakeencryption.New(),
	})

	cfg, err := s.loadConfig(nil, storage.DefaultRealm)
	if err != nil {
		t.Fatalf("cannot load config, %v", err)
	}

	pname := "dr_joe_elixir"
	p := cfg.TestPersonas[pname]
	acTok, _, err := persona.NewAccessToken(pname, hydraPublicURL, test.TestClientID, persona.DefaultScope, p)
	if err != nil {
		t.Fatalf("persona.NewAccessToken(%q, %q, _, _) failed: %v", pname, hydraPublicURL, err)
	}

	id, err := s.upstreamTokenToPassportIdentity(ctx, cfg, nil, string(acTok), test.TestClientID)
	if err != nil {
		t.Fatalf("unable to obtain passport identity: %v", err)
	}

	return &authTestContext{
		dam:      s,
		ctx:      ctx,
		id:       id,
		ttl:      time.Hour,
		cfg:      cfg,
		resource: "ga4gh-apis",
		view:     "gcs_read",
		role:     "viewer",
	}
}

func TestCheckAuthorization(t *testing.T) {
	auth := setupAuthorizationTest(t)
	err := checkAuthorization(auth.ctx, auth.id, auth.ttl, auth.resource, auth.view, auth.role, auth.cfg, test.TestClientID, auth.dam.ValidateCfgOpts(storage.DefaultRealm, nil))
	if err != nil {
		t.Errorf("checkAuthorization(ctx, id, %v, %q, %q, %q, cfg, %q) failed, expected %d, got: %v", auth.ttl, auth.resource, auth.view, auth.role, test.TestClientID, http.StatusOK, err)
	}

	// TODO: we need more tests for other condition in checkAuthorization()
}

func TestCheckAuthorization_UntrustedIssuer(t *testing.T) {
	// Perform exactly the same call as TestCheckAuthorization() except remove trust of the visa issuer string
	auth := setupAuthorizationTest(t)
	delete(auth.cfg.TrustedIssuers, "test")
	delete(auth.cfg.TrustedIssuers, "testBroker")

	id, err := auth.dam.populateIdentityVisas(auth.ctx, auth.id, auth.cfg)
	if err != nil {
		t.Fatalf("unable to obtain passport identity: %v", err)
	}

	err = checkAuthorization(auth.ctx, id, auth.ttl, auth.resource, auth.view, auth.role, auth.cfg, test.TestClientID, auth.dam.ValidateCfgOpts(storage.DefaultRealm, nil))
	if status.Code(err) != codes.PermissionDenied {
		t.Errorf("checkAuthorization(ctx, id, %v, %q, %q, %q, cfg, %q) failed, expected %d, got: %v", auth.ttl, auth.resource, auth.view, auth.role, test.TestClientID, codes.PermissionDenied, err)
	}
	if errutil.ErrorReason(err) != errUntrustedIssuer {
		t.Errorf("errutil.ErrorReason() = %s want %s", errutil.ErrorReason(err), errUntrustedIssuer)
	}
}

func TestCheckAuthorization_ResourceNotFound(t *testing.T) {
	auth := setupAuthorizationTest(t)
	auth.cfg.Resources = nil

	id, err := auth.dam.populateIdentityVisas(auth.ctx, auth.id, auth.cfg)
	if err != nil {
		t.Fatalf("unable to obtain passport identity: %v", err)
	}

	err = checkAuthorization(auth.ctx, id, auth.ttl, auth.resource, auth.view, auth.role, auth.cfg, test.TestClientID, auth.dam.ValidateCfgOpts(storage.DefaultRealm, nil))
	if status.Code(err) != codes.NotFound {
		t.Errorf("checkAuthorization(ctx, id, %v, %q, %q, %q, cfg, %q) failed, expected %d, got: %v", auth.ttl, auth.resource, auth.view, auth.role, test.TestClientID, codes.NotFound, err)
	}
	if errutil.ErrorReason(err) != errResourceNotFoound {
		t.Errorf("errutil.ErrorReason() = %s want %s", errutil.ErrorReason(err), errResourceNotFoound)
	}
}

func TestCheckAuthorization_ResourceViewNotFoound(t *testing.T) {
	auth := setupAuthorizationTest(t)
	auth.cfg.Resources[auth.resource].Views = nil

	id, err := auth.dam.populateIdentityVisas(auth.ctx, auth.id, auth.cfg)
	if err != nil {
		t.Fatalf("unable to obtain passport identity: %v", err)
	}

	err = checkAuthorization(auth.ctx, id, auth.ttl, auth.resource, auth.view, auth.role, auth.cfg, test.TestClientID, auth.dam.ValidateCfgOpts(storage.DefaultRealm, nil))
	if status.Code(err) != codes.NotFound {
		t.Errorf("checkAuthorization(ctx, id, %v, %q, %q, %q, cfg, %q) failed, expected %d, got: %v", auth.ttl, auth.resource, auth.view, auth.role, test.TestClientID, codes.NotFound, err)
	}
	if errutil.ErrorReason(err) != errResourceViewNotFoound {
		t.Errorf("errutil.ErrorReason() = %s want %s", errutil.ErrorReason(err), errResourceViewNotFoound)
	}
}

func TestCheckAuthorization_ResolveAggregatesFail(t *testing.T) {
	auth := setupAuthorizationTest(t)
	auth.cfg.ServiceTemplates = nil

	id, err := auth.dam.populateIdentityVisas(auth.ctx, auth.id, auth.cfg)
	if err != nil {
		t.Fatalf("unable to obtain passport identity: %v", err)
	}

	err = checkAuthorization(auth.ctx, id, auth.ttl, auth.resource, auth.view, auth.role, auth.cfg, test.TestClientID, auth.dam.ValidateCfgOpts(storage.DefaultRealm, nil))
	if status.Code(err) != codes.PermissionDenied {
		t.Errorf("checkAuthorization(ctx, id, %v, %q, %q, %q, cfg, %q) failed, expected %d, got: %v", auth.ttl, auth.resource, auth.view, auth.role, test.TestClientID, codes.PermissionDenied, err)
	}
	if errutil.ErrorReason(err) != errResolveAggregatesFail {
		t.Errorf("errutil.ErrorReason() = %s want %s", errutil.ErrorReason(err), errResolveAggregatesFail)
	}
}

func TestCheckAuthorization_RoleNotAvailable(t *testing.T) {
	auth := setupAuthorizationTest(t)
	auth.role = "invalid"

	id, err := auth.dam.populateIdentityVisas(auth.ctx, auth.id, auth.cfg)
	if err != nil {
		t.Fatalf("unable to obtain passport identity: %v", err)
	}

	err = checkAuthorization(auth.ctx, id, auth.ttl, auth.resource, auth.view, auth.role, auth.cfg, test.TestClientID, auth.dam.ValidateCfgOpts(storage.DefaultRealm, nil))
	if status.Code(err) != codes.PermissionDenied {
		t.Errorf("checkAuthorization(ctx, id, %v, %q, %q, %q, cfg, %q) failed, expected %d, got: %v", auth.ttl, auth.resource, auth.view, auth.role, test.TestClientID, codes.PermissionDenied, err)
	}
	if errutil.ErrorReason(err) != errRoleNotAvailable {
		t.Errorf("errutil.ErrorReason() = %s want %s", errutil.ErrorReason(err), errRoleNotAvailable)
	}
}

func TestCheckAuthorization_CannotResolveServiceRole(t *testing.T) {
	auth := setupAuthorizationTest(t)
	auth.cfg.ServiceTemplates["gcs"].ServiceRoles = nil

	id, err := auth.dam.populateIdentityVisas(auth.ctx, auth.id, auth.cfg)
	if err != nil {
		t.Fatalf("unable to obtain passport identity: %v", err)
	}

	err = checkAuthorization(auth.ctx, id, auth.ttl, auth.resource, auth.view, auth.role, auth.cfg, test.TestClientID, auth.dam.ValidateCfgOpts(storage.DefaultRealm, nil))
	if status.Code(err) != codes.PermissionDenied {
		t.Errorf("checkAuthorization(ctx, id, %v, %q, %q, %q, cfg, %q) failed, expected %d, got: %v", auth.ttl, auth.resource, auth.view, auth.role, test.TestClientID, codes.PermissionDenied, err)
	}
	if errutil.ErrorReason(err) != errCannotResolveServiceRole {
		t.Errorf("errutil.ErrorReason() = %s want %s", errutil.ErrorReason(err), errCannotResolveServiceRole)
	}
}

func TestCheckAuthorization_NoPolicyDefined(t *testing.T) {
	auth := setupAuthorizationTest(t)
	auth.cfg.Resources[auth.resource].Views[auth.view].Roles[auth.role].Policies = nil

	id, err := auth.dam.populateIdentityVisas(auth.ctx, auth.id, auth.cfg)
	if err != nil {
		t.Fatalf("unable to obtain passport identity: %v", err)
	}

	err = checkAuthorization(auth.ctx, id, auth.ttl, auth.resource, auth.view, auth.role, auth.cfg, test.TestClientID, auth.dam.ValidateCfgOpts(storage.DefaultRealm, nil))
	if status.Code(err) != codes.PermissionDenied {
		t.Errorf("checkAuthorization(ctx, id, %v, %q, %q, %q, cfg, %q) failed, expected %d, got: %v", auth.ttl, auth.resource, auth.view, auth.role, test.TestClientID, codes.PermissionDenied, err)
	}
	if errutil.ErrorReason(err) != errNoPolicyDefined {
		t.Errorf("errutil.ErrorReason() = %s want %s", errutil.ErrorReason(err), errNoPolicyDefined)
	}
}

func TestCheckAuthorization_CannotEnforcePolicies(t *testing.T) {
	auth := setupAuthorizationTest(t)
	auth.resource = "dataset_example"
	auth.cfg.Policies["dac"].AnyOf[0].AllOf[0].Value = "const:https://dac.nih.gov/datasets/${NOT_DATASET}"

	id, err := auth.dam.populateIdentityVisas(auth.ctx, auth.id, auth.cfg)
	if err != nil {
		t.Fatalf("unable to obtain passport identity: %v", err)
	}

	err = checkAuthorization(auth.ctx, id, auth.ttl, auth.resource, auth.view, auth.role, auth.cfg, test.TestClientID, auth.dam.ValidateCfgOpts(storage.DefaultRealm, nil))
	if status.Code(err) != codes.PermissionDenied {
		t.Errorf("checkAuthorization(ctx, id, %v, %q, %q, %q, cfg, %q) failed, expected %d, got: %v", auth.ttl, auth.resource, auth.view, auth.role, test.TestClientID, codes.PermissionDenied, err)
	}
	if errutil.ErrorReason(err) != errCannotEnforcePolicies {
		t.Errorf("errutil.ErrorReason() = %s want %s", errutil.ErrorReason(err), errCannotEnforcePolicies)
	}
}

func TestCheckAuthorization_RejectedPolicy(t *testing.T) {
	auth := setupAuthorizationTest(t)
	auth.resource = "dataset_example"

	id, err := auth.dam.populateIdentityVisas(auth.ctx, auth.id, auth.cfg)
	if err != nil {
		t.Fatalf("unable to obtain passport identity: %v", err)
	}

	err = checkAuthorization(auth.ctx, id, auth.ttl, auth.resource, auth.view, auth.role, auth.cfg, test.TestClientID, auth.dam.ValidateCfgOpts(storage.DefaultRealm, nil))
	if status.Code(err) != codes.PermissionDenied {
		t.Errorf("checkAuthorization(ctx, id, %v, %q, %q, %q, cfg, %q) failed, expected %d, got: %v", auth.ttl, auth.resource, auth.view, auth.role, test.TestClientID, codes.PermissionDenied, err)
	}
	if errutil.ErrorReason(err) != errRejectedPolicy {
		t.Errorf("errutil.ErrorReason() = %s want %s", errutil.ErrorReason(err), errRejectedPolicy)
	}
}

func TestCheckAuthorization_Whitelist(t *testing.T) {
	auth := setupAuthorizationTest(t)
	auth.resource = "dataset_example"

	id, err := auth.dam.populateIdentityVisas(auth.ctx, auth.id, auth.cfg)
	if err != nil {
		t.Fatalf("unable to obtain passport identity: %v", err)
	}

	// Establish rejection due to not meeting policy.
	err = checkAuthorization(auth.ctx, id, auth.ttl, auth.resource, auth.view, auth.role, auth.cfg, test.TestClientID, auth.dam.ValidateCfgOpts(storage.DefaultRealm, nil))
	if status.Code(err) != codes.PermissionDenied {
		t.Errorf("setup checkAuthorization(ctx, id, %v, %q, %q, %q, cfg, %q) failed, expected %d, got: %v", auth.ttl, auth.resource, auth.view, auth.role, test.TestClientID, codes.PermissionDenied, err)
	}
	if errutil.ErrorReason(err) != errRejectedPolicy {
		t.Errorf("setup errutil.ErrorReason() = %s want %s", errutil.ErrorReason(err), errRejectedPolicy)
	}

	// Now try again with being on the whitelist.
	auth.cfg.Resources[auth.resource].Views[auth.view].Roles[auth.role].Policies = []*pb.ViewRole_ViewPolicy{{
		Name: whitelistPolicyName,
		Args: map[string]string{
			"users": "abc@example.org;dr_joe@faculty.example.edu;foo@bar.org",
		},
	}}
	err = checkAuthorization(auth.ctx, id, auth.ttl, auth.resource, auth.view, auth.role, auth.cfg, test.TestClientID, auth.dam.ValidateCfgOpts(storage.DefaultRealm, nil))
	if err != nil {
		t.Errorf("whitelist by email: checkAuthorization(ctx, id, %v, %q, %q, %q, cfg, %q) failed: %v", auth.ttl, auth.resource, auth.view, auth.role, test.TestClientID, err)
	}

	// Use group membership whitelist
	auth.cfg.Resources[auth.resource].Views[auth.view].Roles[auth.role].Policies = []*pb.ViewRole_ViewPolicy{{
		Name: whitelistPolicyName,
		Args: map[string]string{
			"groups": "whitelisted",
		},
	}}
	err = checkAuthorization(auth.ctx, id, auth.ttl, auth.resource, auth.view, auth.role, auth.cfg, test.TestClientID, auth.dam.ValidateCfgOpts(storage.DefaultRealm, nil))
	if err != nil {
		t.Errorf("whitelist by group membership: checkAuthorization(ctx, id, %v, %q, %q, %q, cfg, %q) failed: %v", auth.ttl, auth.resource, auth.view, auth.role, test.TestClientID, err)
	}
}

func Test_populateIdentityVisas_oidc_and_jku(t *testing.T) {
	store := storage.NewMemoryStorage("dam", "testdata/config")
	broker, err := persona.NewBroker(hydraPublicURL, &testkeys.PersonaBrokerKey, "dam", "testdata/config", false)
	if err != nil {
		t.Fatalf("NewBroker() failed: %v", err)
	}
	awsClient := aws.NewMockAPIClient("123456", "dam-user-id")

	s := NewService(&Options{
		HTTPClient:     httptestclient.New(broker.Handler),
		Domain:         "https://test.org",
		ServiceName:    "dam",
		DefaultBroker:  testBroker,
		Store:          store,
		AWSClient:      awsClient,
		UseHydra:       useHydra,
		HydraAdminURL:  hydraAdminURL,
		HydraPublicURL: hydraPublicURL,
		HydraSyncFreq:  time.Nanosecond,
		Encryption:     fakeencryption.New(),
	})

	cfg, err := s.loadConfig(nil, storage.DefaultRealm)
	if err != nil {
		t.Fatalf("loadConfig() failed: %v", err)
	}

	ctx := oidc.ClientContext(context.Background(), httptestclient.New(broker.Handler))

	signer := localsign.New(&testkeys.PersonaBrokerKey)
	v1, err := ga4gh.NewVisaFromData(ctx, &ga4gh.VisaData{
		StdClaims: ga4gh.StdClaims{
			Issuer:    hydraPublicURL,
			Subject:   "subject1",
			ExpiresAt: time.Now().Add(time.Hour).Unix(),
		},
		Assertion: ga4gh.Assertion{
			Type:     "AffiliationAndRole",
			Value:    "faculty@issuer0.org",
			Source:   "http://testkeys-visa-issuer-0.org",
			By:       "so",
			Asserted: 10000,
		},
		Scope: "openid",
	}, "", signer)
	if err != nil {
		t.Fatalf("NewVisaFromData() v1 failed: %v", err)
	}

	v2, err := ga4gh.NewVisaFromData(ctx, &ga4gh.VisaData{
		StdClaims: ga4gh.StdClaims{
			Issuer:    hydraPublicURL,
			Subject:   "subject1",
			ExpiresAt: time.Now().Add(time.Hour).Unix(),
		},
		Assertion: ga4gh.Assertion{
			Type:     "AcceptedTermsAndPolicies",
			Value:    "https://agreements.example.org/ds123",
			Source:   "http://testkeys-visa-issuer-0.org",
			Asserted: 10100,
		},
	}, hydraPublicURL+".well-known/jwks", signer)
	if err != nil {
		t.Fatalf("NewVisaFromData() v2 failed: %v", err)
	}

	id := &ga4gh.Identity{
		VisaJWTs: []string{string(v1.JWT()), string(v2.JWT())},
	}
	id, err = s.populateIdentityVisas(ctx, id, cfg)
	if err != nil {
		t.Fatalf("populateIdentityVisas failed: %v", err)
	}

	got := id.GA4GH
	for k := range got {
		for i := range got[k] {
			got[k][i].Expires = 0
			got[k][i].VisaData.ExpiresAt = 0
		}
	}

	want := map[string][]ga4gh.OldClaim{
		"AcceptedTermsAndPolicies": {
			{
				Value:    "https://agreements.example.org/ds123",
				Source:   "http://testkeys-visa-issuer-0.org",
				Asserted: 10100,
				Issuer:   "https://hydra.example.com/",
				VisaData: &ga4gh.VisaData{
					StdClaims: ga4gh.StdClaims{Issuer: "https://hydra.example.com/", Subject: "subject1"},
					Assertion: ga4gh.Assertion{
						Type:     "AcceptedTermsAndPolicies",
						Value:    "https://agreements.example.org/ds123",
						Source:   "http://testkeys-visa-issuer-0.org",
						Asserted: 10100,
					},
				},
				TokenFormat: "document",
			},
		},
		"AffiliationAndRole": {
			{
				Value:    "faculty@issuer0.org",
				Source:   "http://testkeys-visa-issuer-0.org",
				Asserted: 10000,
				By:       "so",
				Issuer:   "https://hydra.example.com/",
				VisaData: &ga4gh.VisaData{
					StdClaims: ga4gh.StdClaims{Issuer: "https://hydra.example.com/", Subject: "subject1"},
					Scope:     "openid",
					Assertion: ga4gh.Assertion{
						Type:     "AffiliationAndRole",
						Value:    "faculty@issuer0.org",
						Source:   "http://testkeys-visa-issuer-0.org",
						By:       "so",
						Asserted: 10000,
					},
				},
				TokenFormat: "access_token",
			},
		},
	}
	if d := cmp.Diff(want, got); len(d) > 0 {
		t.Errorf("populateIdentityVisas() (-want, +got): %s", d)
	}

	if len(id.RejectedVisas) > 0 {
		t.Errorf("RejectedVisas should be empty: %+v", id.RejectedVisas)
	}
}

func setupHydraTest(readOnlyMasterRealm bool) (*Service, *pb.DamConfig, *pb.DamSecrets, *fakehydra.Server, *persona.Server, error) {
	store := storage.NewMemoryStorage("dam", "testdata/config")
	broker, err := persona.NewBroker(hydraPublicURL, &testkeys.PersonaBrokerKey, "dam", "testdata/config", false)
	if err != nil {
		return nil, nil, nil, nil, nil, fmt.Errorf("fakeoidcissuer.New(%q, _, _) failed: %v", hydraPublicURL, err)
	}

	h := fakehydra.New(broker.Handler)

	wh := clouds.NewMockTokenCreator(false)
	awsClient := aws.NewMockAPIClient("123456", "dam-user-id")
	s := NewService(&Options{
		HTTPClient:     httptestclient.New(broker.Handler),
		Domain:         "https://test.org",
		ServiceName:    "dam",
		DefaultBroker:  testBroker,
		Store:          store,
		Warehouse:      wh,
		AWSClient:      awsClient,
		UseHydra:       useHydra,
		HydraAdminURL:  hydraAdminURL,
		HydraPublicURL: hydraPublicURL,
		HydraSyncFreq:  time.Nanosecond,
		Encryption:     fakeencryption.New(),
	})

	cfg, err := s.loadConfig(nil, storage.DefaultRealm)
	if err != nil {
		return nil, nil, nil, nil, nil, err
	}
	cfg.Options.ReadOnlyMasterRealm = readOnlyMasterRealm
	if err := s.store.Write(storage.ConfigDatatype, storage.DefaultRealm, storage.DefaultUser, storage.DefaultID, storage.LatestRev, cfg, nil); err != nil {
		return nil, nil, nil, nil, nil, err
	}

	sec, err := s.loadSecrets(nil)
	if err != nil {
		return nil, nil, nil, nil, nil, err
	}

	return s, cfg, sec, h, broker, nil
}

func sendLogin(s *Service, cfg *pb.DamConfig, h *fakehydra.Server, authParams string, scope []string) *http.Response {
	h.GetLoginRequestResp = &hydraapi.LoginRequest{
		Challenge:         loginChallenge,
		RequestURL:        hydraPublicURL + "/oauth2/auth?" + authParams,
		RequestedScope:    scope,
		RequestedAudience: []string{"aaa"},
		Client:            &hydraapi.Client{ClientID: "cid"},
	}

	w := httptest.NewRecorder()
	params := fmt.Sprintf("?login_challenge=%s", loginChallenge)
	u := damURL + hydraLoginPath + params
	r := httptest.NewRequest(http.MethodGet, u, nil)

	s.Handler.ServeHTTP(w, r)

	resp := w.Result()

	return resp
}

func TestLogin_Hydra_Success(t *testing.T) {
	s, cfg, _, h, _, err := setupHydraTest(true)
	if err != nil {
		t.Fatalf("setupHydraTest() failed: %v", err)
	}

	ga4ghGCSViewer := url.QueryEscape("https://test.org/dam/master/resources/ga4gh-apis/views/gcs_read/roles/viewer/interfaces/http:gcp:gs")
	ga4ghBeaconDiscovery := url.QueryEscape("https://test.org/dam/master/resources/ga4gh-apis/views/beacon/roles/discovery/interfaces/http:beacon")
	// TODO: remove support for oldResourcePath
	oldGCSViewer := url.QueryEscape("https://test.org/dam/master/resources/ga4gh-apis/views/gcs_read/roles/viewer")

	tests := []struct {
		name              string
		authParams        string
		wantTTL           int64
		wantResourceCount int
	}{
		{
			name:              "single resource with role",
			authParams:        "max_age=10&resource=" + ga4ghGCSViewer,
			wantTTL:           int64(10 * time.Second),
			wantResourceCount: 1,
		},
		{
			name:              "multi resources",
			authParams:        "max_age=10&resource=" + ga4ghGCSViewer + "&resource=" + ga4ghBeaconDiscovery,
			wantTTL:           int64(10 * time.Second),
			wantResourceCount: 2,
		},
		{
			// TODO should remove ttl support.
			name:              "use ttl",
			authParams:        "ttl=1h&resource=" + ga4ghGCSViewer,
			wantTTL:           int64(time.Hour),
			wantResourceCount: 1,
		},
		{
			name:              "no ttl or maxAge",
			authParams:        "resource=" + ga4ghGCSViewer,
			wantTTL:           int64(defaultTTL),
			wantResourceCount: 1,
		},
		{
			name:              "old resource path",
			authParams:        "max_age=10&resource=" + oldGCSViewer,
			wantTTL:           int64(10 * time.Second),
			wantResourceCount: 1,
		},
	}

	for _, tc := range tests {
		t.Run(tc.name, func(t *testing.T) {
			scope := []string{"openid"}
			resp := sendLogin(s, cfg, h, tc.authParams, scope)
			if resp.StatusCode != http.StatusSeeOther {
				t.Errorf("resp.StatusCode wants %d, got %d", http.StatusSeeOther, resp.StatusCode)
			}

			idpc := cfg.TrustedIssuers[s.defaultBroker]

			l := resp.Header.Get("Location")
			loc, err := url.Parse(l)
			if err != nil {
				t.Fatalf("url.Parse(%s) failed", l)
			}

			a, err := url.Parse(idpc.AuthUrl)
			if err != nil {
				t.Fatalf("url.Parse(%s) failed", idpc.AuthUrl)
			}
			if loc.Scheme != a.Scheme {
				t.Errorf("Scheme wants %s got %s", a.Scheme, loc.Scheme)
			}
			if loc.Host != a.Host {
				t.Errorf("Host wants %s got %s", a.Host, loc.Host)
			}
			if loc.Path != a.Path {
				t.Errorf("Path wants %s got %s", a.Path, loc.Path)
			}

			q := loc.Query()
			if q.Get("client_id") != idpc.ClientId {
				t.Errorf("client_id wants %s got %s", idpc.ClientId, q.Get("client_id"))
			}

			stateID := q.Get("state")
			state := &pb.ResourceTokenRequestState{}
			err = s.store.Read(storage.ResourceTokenRequestStateDataType, storage.DefaultRealm, storage.DefaultUser, stateID, storage.LatestRev, state)
			if err != nil {
				t.Fatalf("read ResourceTokenRequestStateDataType failed: %v", err)
			}

			if state.LoginChallenge != loginChallenge {
				t.Errorf("state.Challenge wants %s got %s", loginChallenge, state.LoginChallenge)
			}
			if state.Ttl != tc.wantTTL {
				t.Errorf("state.Ttl wants %d got %d", tc.wantTTL, state.Ttl)
			}
			if len(state.Resources) != tc.wantResourceCount {
				t.Errorf("len(state.Resources) wants %d got %d", tc.wantResourceCount, len(state.Resources))
			}
			if state.Type != pb.ResourceTokenRequestState_DATASET {
				t.Errorf("state.Type wants %v got %v", pb.ResourceTokenRequestState_DATASET, state.Type)
			}
			if state.ClientId != "cid" {
				t.Errorf("state.ClientId = %s, wants 'cid'", state.ClientId)
			}
			if d := cmp.Diff(scope, state.RequestedScope); len(d) > 0 {
				t.Errorf("RequestedScope (-want, +got): %s", d)
			}
			wantAud := []string{"aaa", "cid"}
			if d := cmp.Diff(wantAud, state.RequestedAudience); len(d) > 0 {
				t.Errorf("RequestedAudience (-want, +got): %s", d)
			}
		})
	}
}

func TestLogin_Hydra_Error(t *testing.T) {
	s, cfg, _, h, _, err := setupHydraTest(true)
	if err != nil {
		t.Fatalf("setupHydraTest() failed: %v", err)
	}

	ga4ghGCSViewer := url.QueryEscape("https://test.org/dam/master/resources/ga4gh-apis/views/gcs_read/roles/viewer/interfaces/http:gcp:gs")

	tests := []struct {
		name       string
		authParams string
		errCode    int64
	}{
		{
			name:       "max_age wrong format",
			authParams: "max_age=1h&resource=" + ga4ghGCSViewer,
			errCode:    http.StatusBadRequest,
		},
		{
			name:       "negative max_age",
			authParams: "max_age=-1000&resource=" + ga4ghGCSViewer,
			errCode:    http.StatusBadRequest,
		},
		{
			name:       "max_age more than maxTTL",
			authParams: "max_age=9999999&resource=" + ga4ghGCSViewer,
			errCode:    http.StatusBadRequest,
		},
		{
			name:       "negative ttl",
			authParams: "ttl=-1d&resource=" + ga4ghGCSViewer,
			errCode:    http.StatusBadRequest,
		},
		{
			name:       "ttl more than maxTTL",
			authParams: "ttl=100d&resource=" + ga4ghGCSViewer,
			errCode:    http.StatusBadRequest,
		},
		{
			name:       "no resource",
			authParams: "",
			errCode:    http.StatusBadRequest,
		},
		{
			name:       "resource without domain",
			authParams: "resource=dam/master/resources/ga4gh-apis/views/gcs_read/roles/viewer",
			errCode:    http.StatusBadRequest,
		},
		{
			name:       "resource wrong format",
			authParams: "resource=" + strings.ReplaceAll(ga4ghGCSViewer, "resources", "invalid"),
			errCode:    http.StatusBadRequest,
		},
		{
			name:       "resource not exist",
			authParams: "resource=" + strings.ReplaceAll(ga4ghGCSViewer, "ga4gh-apis", "invalid"),
			errCode:    http.StatusNotFound,
		},
		{
			name:       "resource view not exist",
			authParams: "resource=" + strings.ReplaceAll(ga4ghGCSViewer, "gcs_read", "invalid"),
			errCode:    http.StatusNotFound,
		},
		{
			name:       "resource view role not exist",
			authParams: "resource=" + strings.ReplaceAll(ga4ghGCSViewer, "viewer", "invalid"),
			errCode:    http.StatusBadRequest,
		},
		{
			name:       "resource interface not exist",
			authParams: "resource=" + strings.ReplaceAll(ga4ghGCSViewer, "gcp", "invalid"),
			errCode:    http.StatusBadRequest,
		},
		{
			name:       "second resource invalid",
			authParams: "resource=" + ga4ghGCSViewer + "&resource=invalid",
			errCode:    http.StatusBadRequest,
		},
		{
			name:       "resource not at same realm",
			authParams: "resource=" + ga4ghGCSViewer + "&resource=" + strings.ReplaceAll(ga4ghGCSViewer, "master", "test"),
			errCode:    http.StatusConflict,
		},
	}

	for _, tc := range tests {
		t.Run(tc.name, func(t *testing.T) {
			h.Clear()
			h.RejectLoginResp = &hydraapi.RequestHandlerResponse{RedirectTo: hydraPublicURL}

			resp := sendLogin(s, cfg, h, tc.authParams, nil)
			if resp.StatusCode != http.StatusSeeOther {
				t.Errorf("StatusCode = %d, wants %d", resp.StatusCode, http.StatusSeeOther)
			}

			if h.RejectLoginReq.Code != tc.errCode {
				t.Errorf("RejectLoginReq.Code = %d, wants %d", h.RejectLoginReq.Code, tc.errCode)
			}
		})
	}
}

func TestLogin_LoginHint_Hydra_Success(t *testing.T) {
	s, cfg, _, h, _, err := setupHydraTest(true)
	if err != nil {
		t.Fatalf("setupHydraTest() failed: %v", err)
	}

	resp := sendLogin(s, cfg, h, "login_hint=idp:foo@bar.com", []string{"openid", "identities", "offline"})
	if resp.StatusCode != http.StatusSeeOther {
		t.Errorf("resp.StatusCode wants %d, got %d", http.StatusSeeOther, resp.StatusCode)
	}

	idpc := cfg.TrustedIssuers[s.defaultBroker]

	l := resp.Header.Get("Location")
	loc, err := url.Parse(l)
	if err != nil {
		t.Fatalf("url.Parse(%s) failed", l)
	}

	a, err := url.Parse(idpc.AuthUrl)
	if err != nil {
		t.Fatalf("url.Parse(%s) failed", idpc.AuthUrl)
	}
	if loc.Scheme != a.Scheme {
		t.Errorf("Scheme wants %s got %s", a.Scheme, loc.Scheme)
	}
	if loc.Host != a.Host {
		t.Errorf("Host wants %s got %s", a.Host, loc.Host)
	}
	if loc.Path != a.Path {
		t.Errorf("Path wants %s got %s", a.Path, loc.Path)
	}

	q := loc.Query()
	wantLoginHint := "idp:foo@bar.com"
	if q.Get("login_hint") != wantLoginHint {
		t.Errorf("login_hint = %s wants %s", q.Get("login_hint"), wantLoginHint)
	}
}

func TestLogin_Endpoint_Hydra_Success(t *testing.T) {
	s, cfg, _, h, _, err := setupHydraTest(true)
	if err != nil {
		t.Fatalf("setupHydraTest() failed: %v", err)
	}

	resp := sendLogin(s, cfg, h, "", []string{"openid", "identities", "offline"})
	if resp.StatusCode != http.StatusSeeOther {
		t.Errorf("resp.StatusCode wants %d, got %d", http.StatusSeeOther, resp.StatusCode)
	}

	idpc := cfg.TrustedIssuers[s.defaultBroker]

	l := resp.Header.Get("Location")
	loc, err := url.Parse(l)
	if err != nil {
		t.Fatalf("url.Parse(%s) failed", l)
	}

	a, err := url.Parse(idpc.AuthUrl)
	if err != nil {
		t.Fatalf("url.Parse(%s) failed", idpc.AuthUrl)
	}
	if loc.Scheme != a.Scheme {
		t.Errorf("Scheme wants %s got %s", a.Scheme, loc.Scheme)
	}
	if loc.Host != a.Host {
		t.Errorf("Host wants %s got %s", a.Host, loc.Host)
	}
	if loc.Path != a.Path {
		t.Errorf("Path wants %s got %s", a.Path, loc.Path)
	}

	q := loc.Query()
	if q.Get("client_id") != idpc.ClientId {
		t.Errorf("client_id wants %s got %s", idpc.ClientId, q.Get("client_id"))
	}

	stateID := q.Get("state")
	state := &pb.ResourceTokenRequestState{}
	err = s.store.Read(storage.ResourceTokenRequestStateDataType, storage.DefaultRealm, storage.DefaultUser, stateID, storage.LatestRev, state)
	if err != nil {
		t.Fatalf("read ResourceTokenRequestStateDataType failed: %v", err)
	}

	if state.LoginChallenge != loginChallenge {
		t.Errorf("state.Challenge wants %s got %s", loginChallenge, state.LoginChallenge)
	}

	if state.Type != pb.ResourceTokenRequestState_ENDPOINT {
		t.Errorf("state.Type wants %v got %v", pb.ResourceTokenRequestState_ENDPOINT, state.Type)
	}
}

func sendLoggedIn(t *testing.T, s *Service, cfg *pb.DamConfig, h *fakehydra.Server, code, errStr, realm, state string, tokenType pb.ResourceTokenRequestState_TokenType) *http.Response {
	t.Helper()

	// Ensure login state exists before request.
	login := &pb.ResourceTokenRequestState{
		LoginChallenge: loginChallenge,
		Resources: []*pb.ResourceTokenRequestState_Resource{
			{
				Realm:    realm,
				Resource: "ga4gh-apis",
				View:     "gcs_read",
				Role:     "viewer",
			},
		},
		Ttl:    int64(time.Hour),
		Broker: testBroker,
		Realm:  realm,
		Type:   tokenType,
	}

	err := s.store.Write(storage.ResourceTokenRequestStateDataType, storage.DefaultRealm, storage.DefaultUser, loginStateID, storage.LatestRev, login, nil)
	if err != nil {
		t.Fatalf("store.Write loginState failed: %v", err)
	}

	// Clear fakehydra server and set reject response.
	h.Clear()
	h.AcceptLoginResp = &hydraapi.RequestHandlerResponse{RedirectTo: hydraPublicURL}

	// Send Request.
	u := damURL + loggedInPath
	w := httptest.NewRecorder()
	r := httptest.NewRequest(http.MethodGet, u, nil)
	v := url.Values{}
	if len(code) > 0 {
		v.Set("code", code)
	}
	if len(state) > 0 {
		v.Set("state", state)
	}
	if len(errStr) > 0 {
		v.Set("error", errStr)
	}
	r.URL.RawQuery = v.Encode()

	s.Handler.ServeHTTP(w, r)

	return w.Result()
}

func TestLoggedIn_Hydra_Success(t *testing.T) {
	s, cfg, _, h, _, err := setupHydraTest(true)
	if err != nil {
		t.Fatalf("setupHydraTest() failed: %v", err)
	}

	pname := "dr_joe_elixir"

	resp := sendLoggedIn(t, s, cfg, h, pname, "", storage.DefaultRealm, loginStateID, pb.ResourceTokenRequestState_DATASET)

	if resp.StatusCode != http.StatusSeeOther {
		t.Errorf("resp.StatusCode wants %d got %d", http.StatusSeeOther, resp.StatusCode)
	}

	l := resp.Header.Get("Location")
	if l != hydraPublicURL {
		t.Errorf("Location wants %s got %s", hydraPublicURL, l)
	}

	st, ok := h.AcceptLoginReq.Context[stateIDInHydra]
	if !ok {
		t.Errorf("AcceptLoginReq.Context[%s] not exists", stateIDInHydra)
	}
	stateID, ok := st.(string)
	if !ok {
		t.Errorf("AcceptLoginReq.Context[%s] is wrong type", stateIDInHydra)
	}

	state := &pb.ResourceTokenRequestState{}
	err = s.store.Read(storage.ResourceTokenRequestStateDataType, storage.DefaultRealm, storage.DefaultUser, stateID, storage.LatestRev, state)
	if err != nil {
		t.Fatalf("read ResourceTokenRequestStateDataType failed: %v", err)
	}

	if len(state.Broker) == 0 {
		t.Errorf("len(state.Broker) want >0 got 0")
	}
}

func TestLoggedIn_Hydra_Success_Log(t *testing.T) {
	s, cfg, _, h, _, err := setupHydraTest(true)
	if err != nil {
		t.Fatalf("setupHydraTest() failed: %v", err)
	}
	logs, close := fakesdl.New()
	defer close()
	s.logger = logs.Client

	serviceinfo.Project = "p1"
	serviceinfo.Type = "t1"
	serviceinfo.Name = "n1"

	pname := "dr_joe_elixir"

	sendLoggedIn(t, s, cfg, h, pname, "", storage.DefaultRealm, loginStateID, pb.ResourceTokenRequestState_DATASET)

	logs.Client.Close()
	got := logs.Server.Logs[0].Entries[0]

	want := &lepb.LogEntry{
		Payload:  &lepb.LogEntry_JsonPayload{},
		Severity: lspb.LogSeverity_DEFAULT,
		Labels: map[string]string{
			"type":            auditlog.TypePolicyLog,
			"token_id":        "token-id-dr_joe_elixir",
			"token_subject":   got.Labels["token_subject"],
			"token_issuer":    "https://hydra.example.com/",
			"pass_auth_check": "true",
			"error_type":      "",
			"resource":        "master/ga4gh-apis/gcs_read/viewer",
			"ttl":             "1h",
			"project_id":      "p1",
			"service_type":    "t1",
			"service_name":    "n1",
			"cart_id":         "ls-1234",
			"config_revision": "1",
		},
	}

	got.Timestamp = nil
	if diff := cmp.Diff(want, got, protocmp.Transform()); diff != "" {
		t.Fatalf("Logs returned diff (-want +got):\n%s", diff)
	}
}

func TestLoggedIn_Hydra_Success_CreateAccount(t *testing.T) {
	realms := []string{"master", "test"}

	for _, realm := range realms {
		t.Run(realm, func(t *testing.T) {
			s, cfg, _, h, _, err := setupHydraTest(true)
			if err != nil {
				t.Fatalf("setupHydraTest() failed: %v", err)
			}
			logs, close := fakesdl.New()
			defer close()
			s.logger = logs.Client

			serviceinfo.Project = "p1"
			serviceinfo.Type = "t1"
			serviceinfo.Name = "n1"

			pname := "dr_joe_elixir"

			sendLoggedIn(t, s, cfg, h, pname, "", realm, loginStateID, pb.ResourceTokenRequestState_DATASET)

			lookup, err := s.scim.LoadAccountLookup(realm, pname, nil)
			if err != nil {
				t.Fatalf("LoadAccountLookup() failed: %v", err)
			}

			got, _, err := s.scim.LoadAccount(lookup.Subject, realm, true, nil)
			if err != nil {
				t.Fatalf("LoadAccount() failed: %v", err)
			}

<<<<<<< HEAD
=======
			if got == nil || len(got.ConnectedAccounts) == 0 {
				t.Fatalf("LoadAccount() = %+v", got)
			}

>>>>>>> a30bed41
			want := &cpb.Account{
				ConnectedAccounts: []*cpb.ConnectedAccount{
					{
						Profile: &cpb.AccountProfile{
							Username:   pname,
							Name:       "Dr Joe (Elixir)",
							GivenName:  "Dr",
							FamilyName: "Joe",
							Picture:    "/identity/static/images/elixir_identity.png",
						},
						Properties: &cpb.AccountProperties{
							Subject:  pname,
							Email:    "dr_joe@faculty.example.edu",
							Created:  got.ConnectedAccounts[0].Properties.Created,
							Modified: got.ConnectedAccounts[0].Properties.Modified,
						},
						Provider:     testBroker,
						Refreshed:    got.ConnectedAccounts[0].Refreshed,
						Revision:     1,
						LinkRevision: 1,
						Passport:     &cpb.Passport{InternalEncryptedVisas: got.ConnectedAccounts[0].Passport.InternalEncryptedVisas},
					},
				},
				Profile: &cpb.AccountProfile{
					Username:   pname,
					Name:       "Dr Joe (Elixir)",
					GivenName:  "Dr",
					FamilyName: "Joe",
					Picture:    "/identity/static/images/elixir_identity.png",
				},
				Properties: &cpb.AccountProperties{
					Subject:  lookup.Subject,
					Email:    "dr_joe@faculty.example.edu",
					Created:  got.Properties.Created,
					Modified: got.Properties.Modified,
				},
				Revision: 1,
				State:    "ACTIVE",
			}

			if d := cmp.Diff(want, got, protocmp.Transform()); len(d) > 0 {
				t.Errorf("LoadAccount() = (-want, +got): %s", d)
			}
		})
	}
}

func TestLoggedIn_Hydra_Success_UpdateAccount(t *testing.T) {
	realms := []string{"master", "test"}
<<<<<<< HEAD
=======

	for _, realm := range realms {
		t.Run(realm, func(t *testing.T) {
			s, cfg, _, h, _, err := setupHydraTest(true)
			if err != nil {
				t.Fatalf("setupHydraTest() failed: %v", err)
			}
			logs, close := fakesdl.New()
			defer close()
			s.logger = logs.Client

			serviceinfo.Project = "p1"
			serviceinfo.Type = "t1"
			serviceinfo.Name = "n1"

			pname := "dr_joe_elixir"
			accountID := "dam_111"

			acct := &cpb.Account{
				ConnectedAccounts: []*cpb.ConnectedAccount{
					{
						Profile: &cpb.AccountProfile{
							Username: pname,
						},
						Properties: &cpb.AccountProperties{
							Subject: pname,
						},
						Provider:     testBroker,
						Revision:     4,
						LinkRevision: 1,
					},
				},
				Profile: &cpb.AccountProfile{
					Username: pname,
				},
				Properties: &cpb.AccountProperties{
					Subject: accountID,
				},
				Revision: 2,
				State:    "ACTIVE",
			}

			lookup := &cpb.AccountLookup{
				State:    "ACTIVE",
				Revision: 3,
				Subject:  accountID,
			}

			if err := s.scim.SaveAccount(nil, acct, "", accountID, realm, nil, nil); err != nil {
				t.Fatalf("SaveAccount() failed: %v", err)
			}

			if err := s.scim.SaveAccountLookup(lookup, realm, pname, nil, &ga4gh.Identity{Subject: pname}, nil); err != nil {
				t.Fatalf("SaveAccountLookup() failed: %v", err)
			}

			sendLoggedIn(t, s, cfg, h, pname, "", realm, loginStateID, pb.ResourceTokenRequestState_DATASET)

			lookup, err = s.scim.LoadAccountLookup(realm, pname, nil)
			if err != nil {
				t.Fatalf("LoadAccountLookup() failed: %v", err)
			}

			got, _, err := s.scim.LoadAccount(lookup.Subject, realm, true, nil)
			if err != nil {
				t.Fatalf("LoadAccount() failed: %v", err)
			}

			if got == nil || len(got.ConnectedAccounts) == 0 {
				t.Fatalf("LoadAccount() = %+v", got)
			}

			want := &cpb.Account{
				ConnectedAccounts: []*cpb.ConnectedAccount{
					{
						Profile: &cpb.AccountProfile{
							Username:   pname,
							Name:       "Dr Joe (Elixir)",
							GivenName:  "Dr",
							FamilyName: "Joe",
							Picture:    "/identity/static/images/elixir_identity.png",
						},
						Properties: &cpb.AccountProperties{
							Subject:  pname,
							Email:    "dr_joe@faculty.example.edu",
							Created:  got.ConnectedAccounts[0].Properties.Created,
							Modified: got.ConnectedAccounts[0].Properties.Modified,
						},
						Provider:     testBroker,
						Refreshed:    got.ConnectedAccounts[0].Refreshed,
						Revision:     5,
						LinkRevision: 1,
						Passport:     &cpb.Passport{InternalEncryptedVisas: got.ConnectedAccounts[0].Passport.InternalEncryptedVisas},
					},
				},
				Profile: &cpb.AccountProfile{
					Username: pname,
				},
				Properties: &cpb.AccountProperties{
					Subject:  accountID,
					Created:  got.Properties.Created,
					Modified: got.Properties.Modified,
				},
				Revision: 4,
				State:    "ACTIVE",
			}

			if d := cmp.Diff(want, got, protocmp.Transform()); len(d) > 0 {
				t.Errorf("LoadAccount() = (-want, +got): %s", d)
			}
		})
	}
}

func TestLoggedIn_Hydra_Errors_DisableAccount(t *testing.T) {
	s, cfg, _, h, _, err := setupHydraTest(true)
	if err != nil {
		t.Fatalf("setupHydraTest() failed: %v", err)
	}
	logs, close := fakesdl.New()
	defer close()
	s.logger = logs.Client

	serviceinfo.Project = "p1"
	serviceinfo.Type = "t1"
	serviceinfo.Name = "n1"

	pname := "dr_joe_elixir"
	accountID := "dam_111"
>>>>>>> a30bed41

	for _, realm := range realms {
		t.Run(realm, func(t *testing.T) {
			s, cfg, _, h, _, err := setupHydraTest(true)
			if err != nil {
				t.Fatalf("setupHydraTest() failed: %v", err)
			}
			logs, close := fakesdl.New()
			defer close()
			s.logger = logs.Client

			serviceinfo.Project = "p1"
			serviceinfo.Type = "t1"
			serviceinfo.Name = "n1"

			pname := "dr_joe_elixir"
			accountID := "dam_111"

			acct := &cpb.Account{
				ConnectedAccounts: []*cpb.ConnectedAccount{
					{
						Profile: &cpb.AccountProfile{
							Username: pname,
						},
						Properties: &cpb.AccountProperties{
							Subject: pname,
						},
						Provider:     testBroker,
						Revision:     4,
						LinkRevision: 1,
					},
				},
				Profile: &cpb.AccountProfile{
					Username: pname,
				},
				Properties: &cpb.AccountProperties{
					Subject: accountID,
				},
<<<<<<< HEAD
				Revision: 2,
				State:    "ACTIVE",
			}
=======
				Provider:     testBroker,
				Revision:     4,
				LinkRevision: 1,
			},
		},
		Profile: &cpb.AccountProfile{
			Username: pname,
		},
		Properties: &cpb.AccountProperties{
			Subject: accountID,
		},
		Revision: 2,
		State:    storage.StateDisabled,
	}
>>>>>>> a30bed41

			lookup := &cpb.AccountLookup{
				State:    "ACTIVE",
				Revision: 3,
				Subject:  accountID,
			}

<<<<<<< HEAD
			if err := s.scim.SaveAccount(nil, acct, "", accountID, realm, nil, nil); err != nil {
				t.Fatalf("SaveAccount() failed: %v", err)
			}
=======
	if err := s.scim.SaveAccount(nil, acct, "", accountID, storage.DefaultRealm, nil, nil); err != nil {
		t.Fatalf("SaveAccount() failed: %v", err)
	}
>>>>>>> a30bed41

			if err := s.scim.SaveAccountLookup(lookup, realm, pname, nil, &ga4gh.Identity{Subject: pname}, nil); err != nil {
				t.Fatalf("SaveAccountLookup() failed: %v", err)
			}

<<<<<<< HEAD
			sendLoggedIn(t, s, cfg, h, pname, "", realm, loginStateID, pb.ResourceTokenRequestState_DATASET)

			lookup, err = s.scim.LoadAccountLookup(realm, pname, nil)
			if err != nil {
				t.Fatalf("LoadAccountLookup() failed: %v", err)
			}

			got, _, err := s.scim.LoadAccount(lookup.Subject, realm, true, nil)
			if err != nil {
				t.Fatalf("LoadAccount() failed: %v", err)
			}

			want := &cpb.Account{
				ConnectedAccounts: []*cpb.ConnectedAccount{
					{
						Profile: &cpb.AccountProfile{
							Username:   pname,
							Name:       "Dr Joe (Elixir)",
							GivenName:  "Dr",
							FamilyName: "Joe",
							Picture:    "/identity/static/images/elixir_identity.png",
						},
						Properties: &cpb.AccountProperties{
							Subject:  pname,
							Email:    "dr_joe@faculty.example.edu",
							Created:  got.ConnectedAccounts[0].Properties.Created,
							Modified: got.ConnectedAccounts[0].Properties.Modified,
						},
						Provider:     testBroker,
						Refreshed:    got.ConnectedAccounts[0].Refreshed,
						Revision:     5,
						LinkRevision: 1,
						Passport:     &cpb.Passport{InternalEncryptedVisas: got.ConnectedAccounts[0].Passport.InternalEncryptedVisas},
					},
				},
				Profile: &cpb.AccountProfile{
					Username: pname,
				},
				Properties: &cpb.AccountProperties{
					Subject:  accountID,
					Created:  got.Properties.Created,
					Modified: got.Properties.Modified,
				},
				Revision: 4,
				State:    "ACTIVE",
			}

			if d := cmp.Diff(want, got, protocmp.Transform()); len(d) > 0 {
				t.Errorf("LoadAccount() = (-want, +got): %s", d)
			}
		})
=======
	h.RejectLoginResp = &hydraapi.RequestHandlerResponse{RedirectTo: hydraPublicURL}
	sendLoggedIn(t, s, cfg, h, pname, "", storage.DefaultRealm, loginStateID, pb.ResourceTokenRequestState_DATASET)

	if h.RejectLoginReq.Code != http.StatusForbidden {
		t.Errorf("Code = %d, wants %d", h.RejectLoginReq.Code, http.StatusForbidden)
>>>>>>> a30bed41
	}
}

func TestLoggedIn_Hydra_Errors_MissingAccount(t *testing.T) {
	s, cfg, _, h, _, err := setupHydraTest(true)
	if err != nil {
		t.Fatalf("setupHydraTest() failed: %v", err)
	}
	logs, close := fakesdl.New()
	defer close()
	s.logger = logs.Client

	serviceinfo.Project = "p1"
	serviceinfo.Type = "t1"
	serviceinfo.Name = "n1"

	pname := "dr_joe_elixir"
	accountID := "dam_111"

	lookup := &cpb.AccountLookup{
		State:    "ACTIVE",
		Revision: 3,
		Subject:  accountID,
	}

<<<<<<< HEAD
	if err := s.scim.SaveAccount(nil, acct, "", accountID, storage.DefaultRealm, nil, nil); err != nil {
		t.Fatalf("SaveAccount() failed: %v", err)
	}

=======
>>>>>>> a30bed41
	if err := s.scim.SaveAccountLookup(lookup, storage.DefaultRealm, pname, nil, &ga4gh.Identity{Subject: pname}, nil); err != nil {
		t.Fatalf("SaveAccountLookup() failed: %v", err)
	}

	h.RejectLoginResp = &hydraapi.RequestHandlerResponse{RedirectTo: hydraPublicURL}
	sendLoggedIn(t, s, cfg, h, pname, "", storage.DefaultRealm, loginStateID, pb.ResourceTokenRequestState_DATASET)

	if h.RejectLoginReq.Code != http.StatusServiceUnavailable {
		t.Errorf("Code = %d, wants %d", h.RejectLoginReq.Code, http.StatusServiceUnavailable)
	}
}

func TestLoggedIn_Hydra_Errors_invalid_state(t *testing.T) {
	s, cfg, _, h, _, err := setupHydraTest(true)
	if err != nil {
		t.Fatalf("setupHydraTest() failed: %v", err)
	}

	pname := "dr_joe_elixir"

	tests := []struct {
		name       string
		code       string
		stateID    string
		respStatus int
	}{
		{
			name:       "no state",
			code:       pname,
			stateID:    "",
			respStatus: http.StatusBadRequest,
		},
		{
			name:       "stateID invalid",
			code:       pname,
			stateID:    "invalid",
			respStatus: http.StatusBadRequest,
		},
	}

	for _, tc := range tests {
		t.Run(tc.name, func(t *testing.T) {
			resp := sendLoggedIn(t, s, cfg, h, tc.code, "", storage.DefaultRealm, tc.stateID, pb.ResourceTokenRequestState_DATASET)

			if resp.StatusCode != tc.respStatus {
				t.Errorf("resp.StatusCode wants %d got %d", tc.respStatus, resp.StatusCode)
			}
		})
	}
}

func TestLoggedIn_Hydra_Errors_with_challenge(t *testing.T) {
	s, cfg, _, h, _, err := setupHydraTest(true)
	if err != nil {
		t.Fatalf("setupHydraTest() failed: %v", err)
	}

	tests := []struct {
		name    string
		code    string
		stateID string
		errStr  string
		errCode int64
	}{
		{
			name:    "code invalid",
			code:    "invalid",
			stateID: loginStateID,
			errCode: http.StatusUnauthorized,
		},
		{
			name:    "user does not have enough permission",
			code:    "dr_joe_era_commons",
			stateID: loginStateID,
			errCode: http.StatusForbidden,
		},
		{
			name:    "no auth code",
			code:    "",
			stateID: loginStateID,
			errCode: http.StatusBadRequest,
		},
		{
			name:    "err upstream",
			errStr:  "err",
			stateID: loginStateID,
			errCode: http.StatusUnauthorized,
		},
	}

	for _, tc := range tests {
		t.Run(tc.name, func(t *testing.T) {
			h.Clear()
			h.RejectLoginResp = &hydraapi.RequestHandlerResponse{RedirectTo: hydraPublicURL}

			resp := sendLoggedIn(t, s, cfg, h, tc.code, tc.errStr, storage.DefaultRealm, tc.stateID, pb.ResourceTokenRequestState_DATASET)

			if resp.StatusCode != http.StatusSeeOther {
				t.Errorf("StatusCode = %d, wants %d", resp.StatusCode, http.StatusSeeOther)
			}

			if h.RejectLoginReq.Code != tc.errCode {
				t.Errorf("RejectLoginReq.Code = %d, wants %d", h.RejectLoginReq.Code, tc.errCode)
			}
		})
	}
}

func TestLoggedIn_Hydra_Error_Log(t *testing.T) {
	s, cfg, _, h, _, err := setupHydraTest(true)
	if err != nil {
		t.Fatalf("setupHydraTest() failed: %v", err)
	}
	logs, close := fakesdl.New()
	defer close()
	s.logger = logs.Client

	h.RejectLoginResp = &hydraapi.RequestHandlerResponse{RedirectTo: hydraPublicURL}

	pname := "dr_joe_era_commons"

	sendLoggedIn(t, s, cfg, h, pname, "", storage.DefaultRealm, loginStateID, pb.ResourceTokenRequestState_DATASET)

	logs.Client.Close()

	got := logs.Server.Logs[0].Entries[0]
	if got.Labels["pass_auth_check"] == "true" {
		t.Errorf("Labels[pass_auth_check] want false")
	}
	if got.Labels["error_type"] != errRejectedPolicy {
		t.Errorf("Labels[pass_auth_check] = %s want %s", got.Labels["error_type"], errRejectedPolicy)
	}
	if got.Labels["error_type"] != errRejectedPolicy {
		t.Errorf("Labels[pass_auth_check] = %s want %s", got.Labels["error_type"], errRejectedPolicy)
	}
	if got.GetJsonPayload() == nil {
		t.Errorf("got.GetJsonPayload() want not nil")
	}
}

func TestLoggedIn_Endpoint_Hydra_Success(t *testing.T) {
	s, cfg, _, h, _, err := setupHydraTest(true)
	if err != nil {
		t.Fatalf("setupHydraTest() failed: %v", err)
	}

	pname := "dr_joe_elixir"

	resp := sendLoggedIn(t, s, cfg, h, pname, "", storage.DefaultRealm, loginStateID, pb.ResourceTokenRequestState_ENDPOINT)

	if resp.StatusCode != http.StatusSeeOther {
		t.Errorf("resp.StatusCode wants %d got %d", http.StatusSeeOther, resp.StatusCode)
	}

	l := resp.Header.Get("Location")
	if l != hydraPublicURL {
		t.Errorf("Location wants %s got %s", hydraPublicURL, l)
	}

	stateID := h.AcceptLoginReq.Context["state"].(string)

	state := &pb.ResourceTokenRequestState{}
	err = s.store.Read(storage.ResourceTokenRequestStateDataType, storage.DefaultRealm, storage.DefaultUser, stateID, storage.LatestRev, state)
	if err != nil {
		t.Fatalf("read ResourceTokenRequestStateDataType failed: %v", err)
	}

	list := state.Identities

	first := list[0]
	if !strings.HasPrefix(first, "dam_") {
		t.Errorf("list[0] = %s wants 'dam_' prefix", first)
	}

<<<<<<< HEAD
	got := stringset.New()
	for _, s := range list[1:] {
		got.Add(s.(string))
	}
	want := stringset.New("dr_joe@faculty.example.edu", "dr_joe_elixir")
=======
	want := stringset.New("dr_joe@faculty.example.edu", "dr_joe_elixir")
	got := stringset.New(list[1:]...)
>>>>>>> a30bed41

	if diff := cmp.Diff(want, got); len(diff) > 0 {
		t.Errorf("h.AcceptLoginReq.Context[identities] (-want, +got): %s", diff)
	}
}

func sendHydraConsent(t *testing.T, s *Service, h *fakehydra.Server, dataset bool, stateID string) *http.Response {
	t.Helper()

	// Ensure login state exists before request.
	login := &pb.ResourceTokenRequestState{
		Subject:           "sub",
		ConsentChallenge:  consentChallenge,
		Ttl:               int64(time.Hour),
		Broker:            testBroker,
		Realm:             storage.DefaultRealm,
		RequestedAudience: []string{"cid"},
		RequestedScope:    []string{"openid"},
		ClientId:          "cid",
		ClientName:        "test-client",
	}

	if dataset {
		login.Type = pb.ResourceTokenRequestState_DATASET
		login.Resources = []*pb.ResourceTokenRequestState_Resource{
			{
				Realm:    storage.DefaultRealm,
				Resource: "ga4gh-apis",
				View:     "gcs_read",
				Role:     "viewer",
			},
		}
	} else {
		login.Type = pb.ResourceTokenRequestState_ENDPOINT
		login.Identities = []string{"a@example.com", "b@example.com"}
	}

	err := s.store.Write(storage.ResourceTokenRequestStateDataType, storage.DefaultRealm, storage.DefaultUser, consentStateID, storage.LatestRev, login, nil)
	if err != nil {
		t.Fatalf("store.Write loginState failed: %v", err)
	}

	h.GetConsentRequestResp = &hydraapi.ConsentRequest{
		Subject: "sub",
		Client:  &hydraapi.Client{Name: "test-client"},
		Context: map[string]interface{}{hydra.StateIDKey: stateID},
	}
	h.AcceptConsentResp = &hydraapi.RequestHandlerResponse{RedirectTo: hydraPublicURL}
	h.RejectConsentResp = &hydraapi.RequestHandlerResponse{RedirectTo: hydraPublicURL}

	// Send Request.
	query := fmt.Sprintf("?consent_challenge=%s", consentChallenge)
	u := damURL + hydraConsentPath + query
	w := httptest.NewRecorder()
	r := httptest.NewRequest(http.MethodGet, u, nil)
	s.Handler.ServeHTTP(w, r)

	return w.Result()
}

func TestHydraConsent(t *testing.T) {
	s, _, _, h, _, err := setupHydraTest(true)
	if err != nil {
		t.Fatalf("setupHydraTest() failed: %v", err)
	}

	// use <script> tag to make args to json
	tmp, err := template.New("test").Parse(`<script>{{ . }}</script>`)
	if err != nil {
		t.Fatalf("test template parse failed: %v", err)
	}
	s.infomationReleasePageTmpl = tmp
	s.consentDashboardURL = "dashboard/${USER_ID}"

	tests := []struct {
		name         string
		datasetToken bool
		want         *informationReleaseArgs
	}{
		{
			name:         "dataset token",
			datasetToken: true,
			want: &informationReleaseArgs{
				AssetDir:            "/dam/static",
				ApplicationName:     "test-client",
				State:               "cs-1234",
				ID:                  "sub",
				IsDataset:           true,
				Information:         []string{"ga4gh-apis/gcs_read/viewer/"},
				ConsentDashboardURL: "dashboard/sub",
			},
		},
		{
			name:         "endpoint token",
			datasetToken: false,
			want: &informationReleaseArgs{
				AssetDir:            "/dam/static",
				ApplicationName:     "test-client",
				State:               "cs-1234",
				ID:                  "sub",
				IsDataset:           false,
				Information:         []string{"a@example.com", "b@example.com"},
				ConsentDashboardURL: "dashboard/sub",
			},
		},
	}

	for _, tc := range tests {
		t.Run(tc.name, func(t *testing.T) {
			resp := sendHydraConsent(t, s, h, tc.datasetToken, consentStateID)

			if resp.StatusCode != http.StatusOK {
				t.Errorf("resp.StatusCode wants %d got %d", http.StatusOK, resp.StatusCode)
			}

			b, err := ioutil.ReadAll(resp.Body)
			if err != nil {
				t.Fatalf("ioutil.ReadAll failed: %v", err)
			}

			s := string(b)
			s = strings.TrimSuffix(s, "</script>")
			s = strings.TrimPrefix(s, "<script>")

			got := &informationReleaseArgs{}
			if err := json.Unmarshal([]byte(s), got); err != nil {
				t.Fatalf("json.Unmarshal failed: %v", err)
			}

			if d := cmp.Diff(tc.want, got); len(d) > 0 {
				t.Errorf("args (-want, +got): %s", d)
			}
		})
	}
}

func TestHydraConsent_HasRemembered(t *testing.T) {
	s, _, _, h, _, err := setupHydraTest(true)
	if err != nil {
		t.Fatalf("setupHydraTest() failed: %v", err)
	}

	now := time.Now()
	rcp := &cspb.RememberedConsentPreference{
		ClientName:       "test-client",
		CreateTime:       timeutil.TimestampProto(now),
		ExpireTime:       timeutil.TimestampProto(now.Add(rememberedConsentExpires)),
		RequestMatchType: cspb.RememberedConsentPreference_ANYTHING,
		ReleaseType:      cspb.RememberedConsentPreference_ANYTHING_NEEDED,
	}

	err = s.store.Write(storage.RememberedConsentDatatype, storage.DefaultRealm, "sub", "sub", storage.LatestRev, rcp, nil)
	if err != nil {
		t.Fatalf("write remember consent failed: %v", err)
	}

	resp := sendHydraConsent(t, s, h, true, consentStateID)

	if resp.StatusCode != http.StatusSeeOther {
		t.Errorf("resp.StatusCode wants %d got %d", http.StatusSeeOther, resp.StatusCode)
	}

	l := resp.Header.Get("Location")
	if l != hydraPublicURL {
		t.Errorf("Location wants %s got %s", hydraPublicURL, l)
	}

	want := &hydraapi.HandledConsentRequest{
		GrantedAudience: []string{"cid"},
		GrantedScope:    []string{"openid"},
		Session: &hydraapi.ConsentRequestSessionData{
			AccessToken: map[string]interface{}{"cart": consentStateID, "tid": h.AcceptConsentReq.Session.AccessToken["tid"]},
			IDToken:     map[string]interface{}{"tid": h.AcceptConsentReq.Session.AccessToken["tid"]},
		},
	}

	if diff := cmp.Diff(want, h.AcceptConsentReq); len(diff) != 0 {
		t.Errorf("AcceptConsentReq (-want +got): %s", diff)
	}
}

func TestHydraConsent_skipPage(t *testing.T) {
	s, _, _, h, _, err := setupHydraTest(true)
	if err != nil {
		t.Fatalf("setupHydraTest() failed: %v", err)
	}
	s.skipInformationReleasePage = true

	resp := sendHydraConsent(t, s, h, true, consentStateID)

	if resp.StatusCode != http.StatusSeeOther {
		t.Errorf("resp.StatusCode wants %d got %d", http.StatusSeeOther, resp.StatusCode)
	}

	l := resp.Header.Get("Location")
	if l != hydraPublicURL {
		t.Errorf("Location wants %s got %s", hydraPublicURL, l)
	}

	want := &hydraapi.HandledConsentRequest{
		GrantedAudience: []string{"cid"},
		GrantedScope:    []string{"openid"},
		Session: &hydraapi.ConsentRequestSessionData{
			AccessToken: map[string]interface{}{"cart": consentStateID, "tid": h.AcceptConsentReq.Session.AccessToken["tid"]},
			IDToken:     map[string]interface{}{"tid": h.AcceptConsentReq.Session.AccessToken["tid"]},
		},
	}

	if diff := cmp.Diff(want, h.AcceptConsentReq); len(diff) != 0 {
		t.Errorf("AcceptConsentReq (-want +got): %s", diff)
	}
}

func TestHydraConsent_Endpoint_skipPage(t *testing.T) {
	s, _, _, h, _, err := setupHydraTest(true)
	if err != nil {
		t.Fatalf("setupHydraTest() failed: %v", err)
	}
	s.skipInformationReleasePage = true

	resp := sendHydraConsent(t, s, h, false, consentStateID)

	if resp.StatusCode != http.StatusSeeOther {
		t.Errorf("resp.StatusCode wants %d got %d", http.StatusSeeOther, resp.StatusCode)
	}

	l := resp.Header.Get("Location")
	if l != hydraPublicURL {
		t.Errorf("Location wants %s got %s", hydraPublicURL, l)
	}

	want := &hydraapi.HandledConsentRequest{
		GrantedAudience: []string{"cid"},
		GrantedScope:    []string{"openid"},
		Session: &hydraapi.ConsentRequestSessionData{
			AccessToken: map[string]interface{}{"identities": []interface{}{"a@example.com", "b@example.com"}, "tid": h.AcceptConsentReq.Session.AccessToken["tid"]},
			IDToken:     map[string]interface{}{"tid": h.AcceptConsentReq.Session.AccessToken["tid"]},
		},
	}

	if diff := cmp.Diff(want, h.AcceptConsentReq); len(diff) != 0 {
		t.Errorf("AcceptConsentReq (-want +got): %s", diff)
	}
}

func TestHydraConsent_Error(t *testing.T) {
	s, _, _, h, _, err := setupHydraTest(true)
	if err != nil {
		t.Fatalf("setupHydraTest() failed: %v", err)
	}

	params := []bool{true, false}

	for _, skipPage := range params {
		t.Run(fmt.Sprintf("skip page = %v", skipPage), func(t *testing.T) {
			s.skipInformationReleasePage = skipPage
			h.Clear()

			resp := sendHydraConsent(t, s, h, true, "")

			if resp.StatusCode != http.StatusSeeOther {
				t.Errorf("resp.StatusCode = %d, wants %d", resp.StatusCode, http.StatusSeeOther)
			}

			if h.RejectConsentReq.Code != http.StatusBadRequest {
				t.Errorf("RejectConsentReq.Code = %d, wants %d", h.RejectConsentReq.Code, http.StatusBadRequest)
			}
		})
	}
}

func sendAcceptInformationRelease(t *testing.T, s *Service, h *fakehydra.Server, reqState string, dataset, remember bool) *http.Response {
	t.Helper()

	h.AcceptConsentResp = &hydraapi.RequestHandlerResponse{RedirectTo: hydraPublicURL}

	state := &pb.ResourceTokenRequestState{
		Subject:           "sub",
		ConsentChallenge:  consentChallenge,
		Ttl:               int64(time.Hour),
		Broker:            testBroker,
		Realm:             storage.DefaultRealm,
		RequestedAudience: []string{"cid"},
		RequestedScope:    []string{"openid"},
		ClientId:          "cid",
		ClientName:        "test-client",
	}

	if dataset {
		state.Type = pb.ResourceTokenRequestState_DATASET
		state.Resources = []*pb.ResourceTokenRequestState_Resource{
			{
				Realm:    storage.DefaultRealm,
				Resource: "ga4gh-apis",
				View:     "gcs_read",
				Role:     "viewer",
			},
		}
	} else {
		state.Type = pb.ResourceTokenRequestState_ENDPOINT
		state.Identities = []string{"a@example.com", "b@example.com"}
	}
	err := s.store.Write(storage.ResourceTokenRequestStateDataType, storage.DefaultRealm, storage.DefaultUser, consentStateID, storage.LatestRev, state, nil)
	if err != nil {
		t.Fatalf("store.Write loginState failed: %v", err)
	}

	q := url.Values{}
	q.Set("state", reqState)
	q.Set("remember", "remember-none")
	if remember {
		q.Set("remember", "remember-release-any")
	}
	u := damURL + acceptInformationReleasePath
	w := httptest.NewRecorder()
	r := httptest.NewRequest(http.MethodPost, u, bytes.NewBufferString(q.Encode()))
	r.Header.Set("Content-Type", "application/x-www-form-urlencoded")
	s.Handler.ServeHTTP(w, r)

	return w.Result()
}

func TestAcceptInformationRelease(t *testing.T) {
	s, _, _, h, _, err := setupHydraTest(true)
	if err != nil {
		t.Fatalf("setupHydraTest() failed: %v", err)
	}

	tests := []struct {
		name     string
		dataset  bool
		remember bool
		want     *hydraapi.HandledConsentRequest
	}{
		{
			name:     "dataset not remember",
			dataset:  true,
			remember: false,
			want: &hydraapi.HandledConsentRequest{
				GrantedAudience: []string{"cid"},
				GrantedScope:    []string{"openid"},
				Session: &hydraapi.ConsentRequestSessionData{
					AccessToken: map[string]interface{}{"cart": "cs-1234"},
					IDToken:     map[string]interface{}{},
				},
			},
		},
		{
			name:     "endpoint not remember",
			dataset:  false,
			remember: false,
			want: &hydraapi.HandledConsentRequest{
				GrantedAudience: []string{"cid"},
				GrantedScope:    []string{"openid"},
				Session: &hydraapi.ConsentRequestSessionData{
					AccessToken: map[string]interface{}{"identities": []interface{}{string("a@example.com"), string("b@example.com")}},
					IDToken:     map[string]interface{}{},
				},
			},
		},
		{
			name:     "dataset remember",
			dataset:  true,
			remember: true,
			want: &hydraapi.HandledConsentRequest{
				GrantedAudience: []string{"cid"},
				GrantedScope:    []string{"openid"},
				Session: &hydraapi.ConsentRequestSessionData{
					AccessToken: map[string]interface{}{"cart": "cs-1234"},
					IDToken:     map[string]interface{}{},
				},
			},
		},
		{
			name:     "endpoint remember",
			dataset:  false,
			remember: true,
			want: &hydraapi.HandledConsentRequest{
				GrantedAudience: []string{"cid"},
				GrantedScope:    []string{"openid"},
				Session: &hydraapi.ConsentRequestSessionData{
					AccessToken: map[string]interface{}{"identities": []interface{}{string("a@example.com"), string("b@example.com")}},
					IDToken:     map[string]interface{}{},
				},
			},
		},
	}

	for _, tc := range tests {
		t.Run(tc.name, func(t *testing.T) {
			resp := sendAcceptInformationRelease(t, s, h, consentStateID, tc.dataset, tc.remember)
			if resp.StatusCode != http.StatusSeeOther {
				t.Errorf("resp.StatusCode = %d, wants %d", resp.StatusCode, http.StatusSeeOther)
			}

			tc.want.Session.AccessToken["tid"] = h.AcceptConsentReq.Session.AccessToken["tid"]
			tc.want.Session.IDToken["tid"] = h.AcceptConsentReq.Session.AccessToken["tid"]
			if d := cmp.Diff(tc.want, h.AcceptConsentReq); len(d) > 0 {
				t.Errorf("AcceptConsentReq (-want, +got): %s", d)
			}

			state := &pb.ResourceTokenRequestState{}
			err = s.store.Read(storage.ResourceTokenRequestStateDataType, storage.DefaultRealm, storage.DefaultUser, consentStateID, storage.LatestRev, state)

			if tc.dataset {
				if err != nil {
					t.Errorf("read ResourceTokenRequestState failed: %v", err)
				}
			} else {
				if err == nil || !storage.ErrNotFound(err) {
					t.Errorf("ResourceTokenRequestState should be not found, err = %v", err)
				}
			}

			rcp := &cspb.RememberedConsentPreference{}
			err = s.store.Read(storage.RememberedConsentDatatype, storage.DefaultRealm, "sub", "sub", storage.LatestRev, rcp)
			if tc.remember {
				if err != nil {
					t.Errorf("read RememberedConsent failed: %v", err)
				}
			} else {
				if err == nil || !storage.ErrNotFound(err) {
					t.Errorf("RememberedConsent should be not found, err = %v", err)
				}
			}
		})
	}
}

func TestAcceptInformationRelease_Err(t *testing.T) {
	s, _, _, h, _, err := setupHydraTest(true)
	if err != nil {
		t.Fatalf("setupHydraTest() failed: %v", err)
	}

	resp := sendAcceptInformationRelease(t, s, h, "", false, false)
	if resp.StatusCode != http.StatusBadRequest {
		t.Errorf("resp.StatusCode = %d, wants %d", resp.StatusCode, http.StatusBadRequest)
	}
}

func sendRejectInformationRelease(t *testing.T, s *Service, h *fakehydra.Server, reqState string) *http.Response {
	t.Helper()

	h.RejectLoginResp = &hydraapi.RequestHandlerResponse{RedirectTo: hydraPublicURL}

	state := &pb.ResourceTokenRequestState{Subject: "sub", ConsentChallenge: consentChallenge}
	err := s.store.Write(storage.ResourceTokenRequestStateDataType, storage.DefaultRealm, storage.DefaultUser, consentStateID, storage.LatestRev, state, nil)
	if err != nil {
		t.Fatalf("store.Write loginState failed: %v", err)
	}

	q := url.Values{}
	q.Add("state", reqState)
	u := damURL + rejectInformationReleasePath
	w := httptest.NewRecorder()
	r := httptest.NewRequest(http.MethodPost, u, bytes.NewBufferString(q.Encode()))
	r.Header.Set("Content-Type", "application/x-www-form-urlencoded")
	s.Handler.ServeHTTP(w, r)

	return w.Result()
}

func TestRejectInformationRelease(t *testing.T) {
	s, _, _, h, _, err := setupHydraTest(true)
	if err != nil {
		t.Fatalf("setupHydraTest() failed: %v", err)
	}

	resp := sendRejectInformationRelease(t, s, h, consentStateID)
	if resp.StatusCode != http.StatusSeeOther {
		t.Errorf("resp.StatusCode = %d, wants %d", resp.StatusCode, http.StatusSeeOther)
	}

	if h.RejectConsentReq.Code != http.StatusUnauthorized {
		t.Errorf("Code = %d, wants %d", h.RejectLoginReq.Code, http.StatusUnauthorized)
	}

	state := &pb.ResourceTokenRequestState{}
	err = s.store.Read(storage.ResourceTokenRequestStateDataType, storage.DefaultRealm, storage.DefaultUser, consentStateID, storage.LatestRev, state)
	if err == nil || !storage.ErrNotFound(err) {
		t.Fatalf("ResourceTokenRequestState should be not found, err = %v", err)
	}
}

func TestRejectInformationRelease_Err(t *testing.T) {
	s, _, _, h, _, err := setupHydraTest(true)
	if err != nil {
		t.Fatalf("setupHydraTest() failed: %v", err)
	}

	resp := sendRejectInformationRelease(t, s, h, "")
	if resp.StatusCode != http.StatusBadRequest {
		t.Errorf("resp.StatusCode = %d, wants %d", resp.StatusCode, http.StatusBadRequest)
	}
}

func sendResourceTokens(t *testing.T, s *Service, broker *persona.Server, cartID string, expired bool) *http.Response {
	t.Helper()

	state := &pb.ResourceTokenRequestState{
		Resources: []*pb.ResourceTokenRequestState_Resource{
			{
				Realm:    storage.DefaultRealm,
				Resource: "ga4gh-apis",
				View:     "gcs_read",
				Role:     "viewer",
			},
		},
		Ttl:          int64(time.Hour),
		Broker:       testBroker,
		Issuer:       hydraPublicURL,
		Subject:      "subject",
		EpochSeconds: time.Now().Unix(),
	}
	err := s.store.Write(storage.ResourceTokenRequestStateDataType, storage.DefaultRealm, storage.DefaultUser, consentStateID, storage.LatestRev, state, nil)
	if err != nil {
		t.Fatalf("Write state failed: %v", err)
	}

	q := url.Values{
		"client_id":     []string{test.TestClientID},
		"client_secret": []string{test.TestClientSecret},
	}

	now := time.Now().Unix()

	id := &ga4gh.Identity{
		Issuer:    hydraPublicURL,
		Subject:   "subject",
		IssuedAt:  now,
		Expiry:    now + 10000,
		Audiences: ga4gh.NewAudience(test.TestClientID),
		Extra:     map[string]interface{}{},
	}

	if expired {
		id.Expiry = 0
	}

	if len(cartID) > 0 {
		id.Extra["cart"] = cartID
	}

	tok, err := broker.Sign(nil, id)
	if err != nil {
		t.Fatalf("broker.Sign() failed: %v", err)
	}

	header := http.Header{"Authorization": []string{"Bearer " + tok}}
	return testhttp.SendTestRequest(t, s.Handler, http.MethodPost, resourceTokensPath, q, nil, header)
}

func TestResourceTokens(t *testing.T) {
	s, _, _, _, broker, err := setupHydraTest(true)
	if err != nil {
		t.Fatalf("setupHydraTest() failed: %v", err)
	}

	resp := sendResourceTokens(t, s, broker, consentStateID, false)
	if resp.StatusCode != http.StatusOK {
		t.Errorf("status = %d, wants %d", resp.StatusCode, http.StatusOK)
	}
}

func TestResourceTokens_CartNotExistsInToken(t *testing.T) {
	s, _, _, _, broker, err := setupHydraTest(true)
	if err != nil {
		t.Fatalf("setupHydraTest() failed: %v", err)
	}

	resp := sendResourceTokens(t, s, broker, "", false)
	if resp.StatusCode != http.StatusUnauthorized {
		t.Errorf("status = %d, wants %d", resp.StatusCode, http.StatusUnauthorized)
	}
}

func TestResourceTokens_CartNotExistsInStorage(t *testing.T) {
	s, _, _, _, broker, err := setupHydraTest(true)
	if err != nil {
		t.Fatalf("setupHydraTest() failed: %v", err)
	}

	resp := sendResourceTokens(t, s, broker, "invalid", false)
	if resp.StatusCode != http.StatusBadRequest {
		t.Errorf("status = %d, wants %d", resp.StatusCode, http.StatusBadRequest)
	}
}

func TestResourceTokens_TokenExpiry(t *testing.T) {
	s, _, _, _, broker, err := setupHydraTest(true)
	if err != nil {
		t.Fatalf("setupHydraTest() failed: %v", err)
	}

	resp := sendResourceTokens(t, s, broker, "invalid", true)
	if resp.StatusCode != http.StatusUnauthorized {
		t.Errorf("status = %d, wants %d", resp.StatusCode, http.StatusUnauthorized)
	}
}

func damSendTestRequest(t *testing.T, method, path, pathname, realm, personaName, clientID, clientSecret string, data proto.Message, s *Service, iss *persona.Server) *http.Response {
	t.Helper()

	var p *cpb.TestPersona
	if iss.Config() != nil {
		p = iss.Config().TestPersonas[personaName]
	}

	tok, _, err := persona.NewAccessToken(personaName, hydraPublicURL, clientID, noScope, p)
	if err != nil {
		t.Fatalf("persona.NewAccessToken(%q, %q, _, _) failed: %v", personaName, hydraPublicURL, err)
	}

	var buf bytes.Buffer
	if data != nil {
		if err := (&jsonpb.Marshaler{}).Marshal(&buf, data); err != nil {
			t.Fatal(fmt.Errorf("marshaling message %+v failed: %v", data, err))
		}
	}

	path = strings.ReplaceAll(path, "{realm}", realm)
	path = strings.ReplaceAll(path, "{name}", pathname)
	q := url.Values{
		"client_id":     []string{clientID},
		"client_secret": []string{clientSecret},
	}
	h := http.Header{"Authorization": []string{"Bearer " + string(tok)}}
	return testhttp.SendTestRequest(t, s.Handler, method, path, q, &buf, h)
}

func TestClients_Get(t *testing.T) {
	s, cfg, sec, _, iss, err := setupHydraTest(false)
	if err != nil {
		t.Fatalf("setupHydraTest() failed: %v", err)
	}

	clientName := "test_client"
	pname := "non-admin"
	cli := cfg.Clients[clientName]

	resp := damSendTestRequest(t, http.MethodGet, clientPath, clientName, "master", pname, cli.ClientId, sec.ClientSecrets[cli.ClientId], nil, s, iss)

	got := &cpb.ClientResponse{}
	if err := jsonpb.Unmarshal(resp.Body, got); err != nil && err != io.EOF {
		t.Fatalf("jsonpb.Unmarshal() failed: %v", err)
	}

	want := &cpb.ClientResponse{Client: cli}

	if diff := cmp.Diff(want, got, protocmp.Transform()); len(diff) > 0 {
		t.Errorf("response (-want, +got): %s", diff)
	}
}

func TestClients_Get_Error(t *testing.T) {
	s, _, _, _, iss, err := setupHydraTest(false)
	if err != nil {
		t.Fatalf("setupHydraTest() failed: %v", err)
	}

	tests := []struct {
		name       string
		clientName string
		realm      string
		status     int
	}{
		{
			name:       "client not exists",
			clientName: "invalid",
			realm:      "master",
			status:     http.StatusNotFound,
		},
		{
			name:       "client id and client name not match",
			clientName: "test_client2",
			realm:      "master",
			status:     http.StatusNotFound,
		},
		{
			name:       "not master realm",
			clientName: "test_client",
			realm:      "test",
			status:     http.StatusForbidden,
		},
	}

	for _, tc := range tests {
		t.Run(tc.name, func(t *testing.T) {
			pname := "non-admin"

			resp := damSendTestRequest(t, http.MethodGet, clientPath, tc.clientName, tc.realm, pname, test.TestClientID, test.TestClientSecret, nil, s, iss)

			if resp.StatusCode != tc.status {
				t.Errorf("resp.StatusCode = %d, wants %d", resp.StatusCode, tc.status)
			}
		})
	}
}

func TestSyncClients_Get(t *testing.T) {
	s, cfg, sec, _, iss, err := setupHydraTest(true)
	if err != nil {
		t.Fatalf("setupHydraTest() failed: %v", err)
	}

	clientName := "test_client"
	cli := cfg.Clients[clientName]

	resp := damSendTestRequest(t, http.MethodGet, syncClientsPath, clientName, "master", "", cli.ClientId, sec.ClientSecrets[cli.ClientId], nil, s, iss)

	wantStatus := http.StatusOK
	if resp.StatusCode != wantStatus {
		t.Errorf("syncClients resp.StatusCode = %d, want %d", resp.StatusCode, wantStatus)
	}
	got := &cpb.ClientState{}
	if err := jsonpb.Unmarshal(resp.Body, got); err != nil && err != io.EOF {
		t.Fatalf("jsonpb.Unmarshal() failed: %v", err)
	}
	if codes.Code(got.Status.Code) != codes.OK {
		t.Errorf("syncClients status code mismatch: got code %d, want code %d, got body: %+v", got.Status.Code, codes.OK, got)
	}
}

func TestSyncClients_Post(t *testing.T) {
	s, cfg, sec, _, iss, err := setupHydraTest(true)
	if err != nil {
		t.Fatalf("setupHydraTest() failed: %v", err)
	}

	clientName := "test_client"
	cli := cfg.Clients[clientName]

	resp := damSendTestRequest(t, http.MethodPost, syncClientsPath, clientName, "master", "", cli.ClientId, sec.ClientSecrets[cli.ClientId], nil, s, iss)

	wantStatus := http.StatusOK
	if resp.StatusCode != wantStatus {
		t.Errorf("syncClients resp.StatusCode = %d, want %d", resp.StatusCode, wantStatus)
	}
	got := &cpb.ClientState{}
	if err := jsonpb.Unmarshal(resp.Body, got); err != nil && err != io.EOF {
		t.Fatalf("jsonpb.Unmarshal() failed: %v", err)
	}
	if codes.Code(got.Status.Code) != codes.OK {
		t.Errorf("syncClients status code mismatch: got code %d, want code %d, got body: %+v", got.Status.Code, codes.OK, got)
	}
}

func TestSyncClients_ScopeError(t *testing.T) {
	s, cfg, sec, _, iss, err := setupHydraTest(true)
	if err != nil {
		t.Fatalf("setupHydraTest() failed: %v", err)
	}

	clientName := "test_client2"
	cli := cfg.Clients[clientName]

	resp := damSendTestRequest(t, http.MethodGet, syncClientsPath, clientName, "master", "", cli.ClientId, sec.ClientSecrets[cli.ClientId], nil, s, iss)

	wantStatus := http.StatusForbidden
	if resp.StatusCode != wantStatus {
		t.Fatalf("clientsSync resp.StatusCode mismatch: got %d, want %d", resp.StatusCode, wantStatus)
	}
}

func sendConfigClientsGet(t *testing.T, pname, clientName, realm, clientID, clientSecret string, s *Service, iss *persona.Server) *http.Response {
	t.Helper()

	var p *cpb.TestPersona
	if iss.Config() != nil {
		p = iss.Config().TestPersonas[pname]
	}

	tok, _, err := persona.NewAccessToken(pname, hydraPublicURL, clientID, noScope, p)
	if err != nil {
		t.Fatalf("persona.NewAccessToken(%q, %q, _, _) failed: %v", pname, hydraPublicURL, err)
	}

	path := strings.ReplaceAll(configClientPath, "{realm}", realm)
	path = strings.ReplaceAll(path, "{name}", clientName)
	q := url.Values{
		"client_id":     []string{clientID},
		"client_secret": []string{clientSecret},
	}
	h := http.Header{"Authorization": []string{"Bearer " + string(tok)}}
	return testhttp.SendTestRequest(t, s.Handler, http.MethodGet, path, q, nil, h)
}

func TestConfigClients_Get(t *testing.T) {
	s, cfg, sec, _, iss, err := setupHydraTest(false)
	if err != nil {
		t.Fatalf("setupHydraTest() failed: %v", err)
	}

	clientName := "test_client"
	pname := "admin"
	cli := cfg.Clients[clientName]

	resp := sendConfigClientsGet(t, pname, clientName, "master", cli.ClientId, sec.ClientSecrets[cli.ClientId], s, iss)

	got := &cpb.ConfigClientResponse{}
	if err := jsonpb.Unmarshal(resp.Body, got); err != nil && err != io.EOF {
		t.Fatalf("jsonpb.Unmarshal() failed: %v", err)
	}

	want := &cpb.ConfigClientResponse{Client: cli}

	if diff := cmp.Diff(want, got, protocmp.Transform()); len(diff) > 0 {
		t.Errorf("response (-want, +got): %s", diff)
	}
}

func TestConfigClients_Get_Error(t *testing.T) {
	s, _, _, _, iss, err := setupHydraTest(false)
	if err != nil {
		t.Fatalf("setupHydraTest() failed: %v", err)
	}

	tests := []struct {
		name       string
		persona    string
		clientName string
		realm      string
		status     int
	}{
		{
			name:       "client not exists",
			persona:    "admin",
			clientName: "invalid",
			realm:      "master",
			status:     http.StatusNotFound,
		},
		{
			name:       "not admin",
			persona:    "non-admin",
			clientName: "test_client",
			realm:      "master",
			status:     http.StatusUnauthorized,
		},
		{
			name:       "not master realm",
			persona:    "admin",
			clientName: "test_client",
			realm:      "test",
			status:     http.StatusForbidden,
		},
	}

	for _, tc := range tests {
		t.Run(tc.name, func(t *testing.T) {
			resp := sendConfigClientsGet(t, tc.persona, tc.clientName, tc.realm, test.TestClientID, test.TestClientSecret, s, iss)

			if resp.StatusCode != tc.status {
				t.Errorf("resp.StatusCode = %d, wants %d", resp.StatusCode, tc.status)
			}
		})
	}
}

func diffOfHydraClientIgnoreClientIDAndSecret(c1 *hydraapi.Client, c2 *hydraapi.Client) string {
	return cmp.Diff(c1, c2, cmpopts.IgnoreFields(hydraapi.Client{}, "ClientID", "Secret"), cmpopts.IgnoreUnexported(strfmt.DateTime{}))
}

func sendConfigClientsCreate(t *testing.T, pname, clientName, realm, clientID, clientSecret string, cli *cpb.Client, s *Service, iss *persona.Server) *http.Response {
	t.Helper()

	var p *cpb.TestPersona
	if iss.Config() != nil {
		p = iss.Config().TestPersonas[pname]
	}

	tok, _, err := persona.NewAccessToken(pname, hydraPublicURL, clientID, noScope, p)
	if err != nil {
		t.Fatalf("persona.NewAccessToken(%q, %q, _, _) failed: %v", pname, hydraPublicURL, err)
	}

	m := jsonpb.Marshaler{}
	var buf bytes.Buffer
	if err := m.Marshal(&buf, &cpb.ConfigClientRequest{Item: cli}); err != nil {
		t.Fatal(err)
	}

	path := strings.ReplaceAll(configClientPath, "{realm}", realm)
	path = strings.ReplaceAll(path, "{name}", clientName)
	q := url.Values{
		"client_id":     []string{clientID},
		"client_secret": []string{clientSecret},
	}
	h := http.Header{"Authorization": []string{"Bearer " + string(tok)}}
	return testhttp.SendTestRequest(t, s.Handler, http.MethodPost, path, q, &buf, h)
}

func TestConfigClients_Create_Success(t *testing.T) {
	s, _, _, h, iss, err := setupHydraTest(false)
	if err != nil {
		t.Fatalf("setupHydraTest() failed: %v", err)
	}

	clientName := "new_client"
	newClientID := "00000000-0000-0000-0000-100000000000"

	cli := &cpb.Client{
		RedirectUris: []string{"http://client.example.com"},
		Ui: map[string]string{
			"label":       "l",
			"description": "d",
		},
	}

	pname := "admin"

	h.CreateClientResp = &hydraapi.Client{
		ClientID:      newClientID,
		Name:          clientName,
		Secret:        "secret",
		RedirectURIs:  cli.RedirectUris,
		Scope:         defaultScope,
		GrantTypes:    defaultGrantTypes,
		ResponseTypes: defaultResponseTypes,
	}

	resp := sendConfigClientsCreate(t, pname, clientName, "master", test.TestClientID, test.TestClientSecret, cli, s, iss)
	if resp.StatusCode != http.StatusOK {
		t.Errorf("status=%d, wants %d", resp.StatusCode, http.StatusOK)
	}

	got := &cpb.ConfigClientResponse{}
	if err := jsonpb.Unmarshal(resp.Body, got); err != nil && err != io.EOF {
		t.Fatalf("jsonpb.Unmarshal() failed: %v", err)
	}

	if got.ClientSecret != h.CreateClientResp.Secret {
		t.Errorf("got.ClientSecret = %s, wants %s", got.ClientSecret, h.CreateClientResp.Secret)
	}

	if len(h.CreateClientReq.ClientID) == 0 {
		t.Errorf("should pass client id in hydra request")
	}

	if len(h.CreateClientReq.Secret) == 0 {
		t.Errorf("should pass secret in hydra request")
	}

	wantReq := &hydraapi.Client{
		Name:          clientName,
		GrantTypes:    defaultGrantTypes,
		ResponseTypes: defaultResponseTypes,
		Scope:         defaultScope,
		RedirectURIs:  cli.RedirectUris,
		Audience:      []string{h.CreateClientReq.ClientID},
	}
	if diff := diffOfHydraClientIgnoreClientIDAndSecret(wantReq, h.CreateClientReq); len(diff) > 0 {
		t.Errorf("client (-want, +got): %s", diff)
	}

	wantResp := &cpb.ConfigClientResponse{
		Client: &cpb.Client{
			ClientId:      newClientID,
			Ui:            cli.Ui,
			RedirectUris:  cli.RedirectUris,
			Scope:         defaultScope,
			GrantTypes:    defaultGrantTypes,
			ResponseTypes: defaultResponseTypes,
		},
		ClientSecret: "secret",
	}

	if diff := cmp.Diff(wantResp, got, protocmp.Transform()); len(diff) > 0 {
		t.Errorf("response (-want, +got): %s", diff)
	}
}

func TestConfigClients_Create_Success_Storage(t *testing.T) {
	s, _, _, h, iss, err := setupHydraTest(false)
	if err != nil {
		t.Fatalf("setupHydraTest() failed: %v", err)
	}

	clientName := "new_client"
	newClientID := "00000000-0000-0000-0000-100000000000"

	cli := &cpb.Client{
		RedirectUris: []string{"http://client.example.com"},
		Ui: map[string]string{
			"label":       "l",
			"description": "d",
		},
	}

	pname := "admin"

	h.CreateClientResp = &hydraapi.Client{
		ClientID:      newClientID,
		Name:          clientName,
		Secret:        "secret",
		RedirectURIs:  cli.RedirectUris,
		Scope:         defaultScope,
		GrantTypes:    defaultGrantTypes,
		ResponseTypes: defaultResponseTypes,
	}

	resp := sendConfigClientsCreate(t, pname, clientName, "master", test.TestClientID, test.TestClientSecret, cli, s, iss)
	if resp.StatusCode != http.StatusOK {
		t.Errorf("status=%d, wants %d", resp.StatusCode, http.StatusOK)
	}

	conf, err := s.loadConfig(nil, "master")
	if err != nil {
		t.Fatalf("s.loadConfig() failed %v", err)
	}
	created, ok := conf.Clients[clientName]
	if !ok {
		t.Errorf("conf.Clients[%s] should exists in storage", clientName)
	}

	sec, err := s.loadSecrets(nil)
	if err != nil {
		t.Fatalf("s.loadSecrets() failed %v", err)
	}
	if sec.ClientSecrets[created.ClientId] != h.CreateClientResp.Secret {
		t.Errorf("client secret in storage = %s, wants %s", sec.ClientSecrets[created.ClientId], h.CreateClientResp.Secret)
	}
}

func TestConfigClients_Create_Error(t *testing.T) {
	s, _, _, h, iss, err := setupHydraTest(false)
	if err != nil {
		t.Fatalf("setupHydraTest() failed: %v", err)
	}

	clientName := "new_client"
	newClientID := "00000000-0000-0000-0000-100000000000"

	cli := &cpb.Client{
		RedirectUris: []string{"http://client.example.com"},
		Ui: map[string]string{
			"label":       "l",
			"description": "d",
		},
	}

	tests := []struct {
		name       string
		persona    string
		clientName string
		realm      string
		client     *cpb.Client
		status     int
	}{
		{
			name:       "client exists",
			persona:    "admin",
			clientName: "test_client",
			realm:      "master",
			client:     cli,
			status:     http.StatusConflict,
		},
		{
			name:       "not admin",
			persona:    "non-admin",
			clientName: clientName,
			realm:      "master",
			client:     cli,
			status:     http.StatusUnauthorized,
		},
		{
			name:       "no redirect",
			persona:    "admin",
			clientName: clientName,
			realm:      "master",
			client:     &cpb.Client{Ui: cli.Ui},
			status:     http.StatusBadRequest,
		},
		{
			name:       "no ui",
			persona:    "admin",
			clientName: clientName,
			realm:      "master",
			client:     &cpb.Client{RedirectUris: cli.RedirectUris},
			status:     http.StatusBadRequest,
		},
		{
			name:       "not master realm",
			persona:    "admin",
			clientName: clientName,
			realm:      "test",
			client:     cli,
			status:     http.StatusForbidden,
		},
	}

	for _, tc := range tests {
		t.Run(tc.name, func(t *testing.T) {
			h.Clear()
			h.CreateClientResp = &hydraapi.Client{
				ClientID: newClientID,
				Name:     clientName,
				Secret:   "secret",
			}

			resp := sendConfigClientsCreate(t, tc.persona, tc.clientName, tc.realm, test.TestClientID, test.TestClientSecret, tc.client, s, iss)

			if resp.StatusCode != tc.status {
				t.Errorf("resp.StatusCode = %d, wants %d", resp.StatusCode, tc.status)
			}

			if h.CreateClientReq != nil {
				t.Errorf("should not call create client to hydra")
			}

			conf, err := s.loadConfig(nil, tc.realm)
			if err != nil {
				t.Fatalf("s.loadConfig() failed %v", err)
			}
			if _, ok := conf.Clients[clientName]; ok {
				t.Errorf("conf.Clients[%s] should not exists in storage", clientName)
			}
		})
	}
}

func TestConfigClients_Create_Hydra_Error(t *testing.T) {
	s, _, _, h, iss, err := setupHydraTest(false)
	if err != nil {
		t.Fatalf("setupHydraTest() failed: %v", err)
	}

	clientName := "new_client"
	newClientID := "00000000-0000-0000-0000-100000000000"

	cli := &cpb.Client{
		RedirectUris: []string{"http://client.example.com"},
		Ui: map[string]string{
			"label":       "l",
			"description": "d",
		},
	}

	h.CreateClientResp = &hydraapi.Client{
		ClientID:      newClientID,
		Name:          clientName,
		Secret:        "secret",
		RedirectURIs:  cli.RedirectUris,
		Scope:         defaultScope,
		GrantTypes:    defaultGrantTypes,
		ResponseTypes: defaultResponseTypes,
	}
	h.CreateClientErr = &hydraapi.GenericError{Code: http.StatusServiceUnavailable}

	resp := sendConfigClientsCreate(t, "admin", clientName, "master", test.TestClientID, test.TestClientSecret, cli, s, iss)

	if resp.StatusCode != http.StatusServiceUnavailable {
		t.Errorf("resp.StatusCode = %d, wants %d", resp.StatusCode, http.StatusServiceUnavailable)
	}

	conf, err := s.loadConfig(nil, "master")
	if err != nil {
		t.Fatalf("s.loadConfig() failed %v", err)
	}
	if _, ok := conf.Clients[clientName]; ok {
		t.Errorf("conf.Clients[%s] should not exists in storage", clientName)
	}
}

func sendConfigClientsUpdate(t *testing.T, pname, clientName, realm, clientID, clientSecret string, cli *cpb.Client, s *Service, iss *persona.Server) *http.Response {
	t.Helper()

	return damSendTestRequest(t, http.MethodPatch, configClientPath, clientName, realm, pname, clientID, clientSecret, &cpb.ConfigClientRequest{Item: cli}, s, iss)
}

func TestConfigClients_Update_Success(t *testing.T) {
	s, cfg, sec, h, iss, err := setupHydraTest(false)
	if err != nil {
		t.Fatalf("setupHydraTest() failed: %v", err)
	}

	clientName := "test_client"

	before := cfg.Clients[clientName]

	beforeSec := sec.ClientSecrets[before.ClientId]

	// Update the client RedirectUris.
	cli := &cpb.Client{
		RedirectUris: []string{"http://client.example.com"},
	}

	pname := "admin"

	h.UpdateClientResp = &hydraapi.Client{
		ClientID:      test.TestClientID,
		Name:          clientName,
		Secret:        "secret",
		RedirectURIs:  cli.RedirectUris,
		Scope:         defaultScope,
		GrantTypes:    defaultGrantTypes,
		ResponseTypes: defaultResponseTypes,
	}

	resp := sendConfigClientsUpdate(t, pname, clientName, "master", test.TestClientID, test.TestClientSecret, cli, s, iss)
	if resp.StatusCode != http.StatusOK {
		t.Errorf("status=%d, wants %d", resp.StatusCode, http.StatusOK)
	}

	got := &cpb.ConfigClientResponse{}
	if err := jsonpb.Unmarshal(resp.Body, got); err != nil && err != io.EOF {
		t.Fatalf("jsonpb.Unmarshal() failed: %v", err)
	}

	if got.ClientSecret != h.UpdateClientResp.Secret {
		t.Errorf("got.ClientSecret = %s, wants %s", got.ClientSecret, h.UpdateClientResp.Secret)
	}

	if got.ClientSecret == beforeSec {
		t.Errorf("client secret should updated")
	}

	if len(h.UpdateClientReq.ClientID) == 0 {
		t.Errorf("should pass client id in hydra request")
	}

	if len(h.UpdateClientReq.Secret) == 0 {
		t.Errorf("should pass secret in hydra request")
	}
}

func TestConfigClients_Update_Success_Storage(t *testing.T) {
	s, _, _, h, iss, err := setupHydraTest(false)
	if err != nil {
		t.Fatalf("setupHydraTest() failed: %v", err)
	}

	clientName := "test_client"

	// Update the client RedirectUris.
	cli := &cpb.Client{
		RedirectUris: []string{"http://client.example.com"},
	}

	pname := "admin"

	h.UpdateClientResp = &hydraapi.Client{
		ClientID:      test.TestClientID,
		Name:          clientName,
		Secret:        "secret",
		RedirectURIs:  cli.RedirectUris,
		Scope:         defaultScope,
		GrantTypes:    defaultGrantTypes,
		ResponseTypes: defaultResponseTypes,
	}

	resp := sendConfigClientsUpdate(t, pname, clientName, "master", test.TestClientID, test.TestClientSecret, cli, s, iss)
	if resp.StatusCode != http.StatusOK {
		t.Errorf("status=%d, wants %d", resp.StatusCode, http.StatusOK)
	}

	conf, err := s.loadConfig(nil, "master")
	if err != nil {
		t.Fatalf("s.loadConfig() failed %v", err)
	}
	updated, ok := conf.Clients[clientName]
	if !ok {
		t.Errorf("conf.Clients[%s] should exists in storage", clientName)
	}

	sec, err := s.loadSecrets(nil)
	if err != nil {
		t.Fatalf("s.loadSecrets() failed %v", err)
	}
	if sec.ClientSecrets[updated.ClientId] != h.UpdateClientResp.Secret {
		t.Errorf("client secret in storage = %s, wants %s", sec.ClientSecrets[updated.ClientId], h.UpdateClientResp.Secret)
	}
}

func TestConfigClients_Update_Error(t *testing.T) {
	s, cfg, _, h, iss, err := setupHydraTest(false)
	if err != nil {
		t.Fatalf("setupHydraTest() failed: %v", err)
	}

	clientName := "test_client"
	// Update the client RedirectUris.
	cli := &cpb.Client{
		RedirectUris: []string{"http://client.example.com"},
	}

	tests := []struct {
		name       string
		persona    string
		clientName string
		realm      string
		status     int
	}{
		{
			name:       "client not exists",
			persona:    "admin",
			clientName: "invalid",
			realm:      "master",
			status:     http.StatusNotFound,
		},
		{
			name:       "not admin",
			persona:    "non-admin",
			clientName: clientName,
			realm:      "master",
			status:     http.StatusUnauthorized,
		},
		{
			name:       "not master realm",
			persona:    "admin",
			clientName: clientName,
			realm:      "test",
			status:     http.StatusForbidden,
		},
	}

	for _, tc := range tests {
		t.Run(tc.name, func(t *testing.T) {
			h.Clear()
			h.UpdateClientResp = &hydraapi.Client{
				ClientID:      test.TestClientID,
				Name:          clientName,
				Secret:        "secret",
				RedirectURIs:  cli.RedirectUris,
				Scope:         defaultScope,
				GrantTypes:    defaultGrantTypes,
				ResponseTypes: defaultResponseTypes,
			}

			resp := sendConfigClientsUpdate(t, tc.persona, tc.clientName, tc.realm, test.TestClientID, test.TestClientSecret, cli, s, iss)

			if resp.StatusCode != tc.status {
				t.Errorf("resp.StatusCode = %d, wants %d", resp.StatusCode, tc.status)
			}

			if h.UpdateClientReq != nil {
				t.Errorf("should not call Update client to hydra")
			}

			conf, err := s.loadConfig(nil, "master")
			if err != nil {
				t.Fatalf("s.loadConfig() failed %v", err)
			}
			if diff := cmp.Diff(cfg, conf, protocmp.Transform()); len(diff) != 0 {
				t.Errorf("config should not update, (-want, +got): %s", diff)
			}
		})
	}
}

func TestConfigClients_Update_Hydra_Error(t *testing.T) {
	s, cfg, _, h, iss, err := setupHydraTest(false)
	if err != nil {
		t.Fatalf("setupHydraTest() failed: %v", err)
	}

	clientName := "test_client"
	// Update the client RedirectUris.
	cli := &cpb.Client{
		RedirectUris: []string{"http://client.example.com"},
	}

	h.UpdateClientResp = &hydraapi.Client{
		ClientID:      test.TestClientID,
		Name:          clientName,
		Secret:        "secret",
		RedirectURIs:  cli.RedirectUris,
		Scope:         defaultScope,
		GrantTypes:    defaultGrantTypes,
		ResponseTypes: defaultResponseTypes,
	}
	h.UpdateClientErr = &hydraapi.GenericError{Code: http.StatusServiceUnavailable}

	resp := sendConfigClientsUpdate(t, "admin", clientName, "master", test.TestClientID, test.TestClientSecret, cli, s, iss)

	if resp.StatusCode != http.StatusServiceUnavailable {
		t.Errorf("resp.StatusCode = %d, wants %d", resp.StatusCode, http.StatusServiceUnavailable)
	}

	conf, err := s.loadConfig(nil, "master")
	if err != nil {
		t.Fatalf("s.loadConfig() failed %v", err)
	}
	if diff := cmp.Diff(cfg, conf, protocmp.Transform()); len(diff) != 0 {
		t.Errorf("config should not update, (-want, +got): %s", diff)
	}
}

func sendConfigClientsDelete(t *testing.T, pname, clientName, realm, clientID, clientSecret string, s *Service, iss *persona.Server) *http.Response {
	t.Helper()

	var p *cpb.TestPersona
	if iss.Config() != nil {
		p = iss.Config().TestPersonas[pname]
	}

	tok, _, err := persona.NewAccessToken(pname, hydraPublicURL, clientID, noScope, p)
	if err != nil {
		t.Fatalf("persona.NewAccessToken(%q, %q, _, _) failed: %v", pname, hydraPublicURL, err)
	}

	path := strings.ReplaceAll(configClientPath, "{realm}", realm)
	path = strings.ReplaceAll(path, "{name}", clientName)
	q := url.Values{
		"client_id":     []string{clientID},
		"client_secret": []string{clientSecret},
	}
	h := http.Header{"Authorization": []string{"Bearer " + string(tok)}}
	return testhttp.SendTestRequest(t, s.Handler, http.MethodDelete, path, q, nil, h)
}

func TestConfigClients_Delete_Success(t *testing.T) {
	s, _, _, _, iss, err := setupHydraTest(false)
	if err != nil {
		t.Fatalf("setupHydraTest() failed: %v", err)
	}

	clientName := "test_client"

	pname := "admin"

	resp := sendConfigClientsDelete(t, pname, clientName, "master", test.TestClientID, test.TestClientSecret, s, iss)

	if resp.StatusCode != http.StatusOK {
		t.Errorf("resp.StatusCode = %d, wants %d", resp.StatusCode, http.StatusOK)
	}

	conf, err := s.loadConfig(nil, "master")
	if err != nil {
		t.Fatalf("s.loadConfig() failed %v", err)
	}
	if _, ok := conf.Clients[clientName]; ok {
		t.Errorf("Clients[%s] should not exists in storage", clientName)
	}

	sec, err := s.loadSecrets(nil)
	if err != nil {
		t.Fatalf("s.loadSecrets() failed %v", err)
	}
	if _, ok := sec.ClientSecrets[test.TestClientID]; ok {
		t.Errorf("client secret should not exist in storage")
	}
}

func TestConfigClients_Delete_Error(t *testing.T) {
	s, cfg, _, h, iss, err := setupHydraTest(false)
	if err != nil {
		t.Fatalf("setupHydraTest() failed: %v", err)
	}

	clientName := "test_client"

	tests := []struct {
		name       string
		persona    string
		clientName string
		realm      string
		status     int
	}{
		{
			name:       "client not exists",
			persona:    "admin",
			clientName: "invalid",
			realm:      "master",
			status:     http.StatusNotFound,
		},
		{
			name:       "not admin",
			persona:    "non-admin",
			clientName: clientName,
			realm:      "master",
			status:     http.StatusUnauthorized,
		},
		{
			name:       "not master realm",
			persona:    "admin",
			clientName: clientName,
			realm:      "test",
			status:     http.StatusForbidden,
		},
	}

	for _, tc := range tests {
		t.Run(tc.name, func(t *testing.T) {
			h.Clear()

			resp := sendConfigClientsDelete(t, tc.persona, tc.clientName, tc.realm, test.TestClientID, test.TestClientSecret, s, iss)

			if resp.StatusCode != tc.status {
				t.Errorf("resp.StatusCode = %d, wants %d", resp.StatusCode, tc.status)
			}

			conf, err := s.loadConfig(nil, tc.realm)
			if err != nil {
				t.Fatalf("s.loadConfig() failed %v", err)
			}
			if diff := cmp.Diff(cfg, conf, protocmp.Transform()); len(diff) != 0 {
				t.Errorf("config should not update, (-want, +got): %s", diff)
			}
		})
	}
}

func TestConfigClients_Delete_Hydra_Error(t *testing.T) {
	s, cfg, _, h, iss, err := setupHydraTest(false)
	if err != nil {
		t.Fatalf("setupHydraTest() failed: %v", err)
	}

	clientName := "test_client"

	h.DeleteClientErr = &hydraapi.GenericError{Code: http.StatusServiceUnavailable}

	resp := sendConfigClientsDelete(t, "admin", clientName, "master", test.TestClientID, test.TestClientSecret, s, iss)

	if resp.StatusCode != http.StatusServiceUnavailable {
		t.Errorf("resp.StatusCode = %d, wants %d", resp.StatusCode, http.StatusServiceUnavailable)
	}

	conf, err := s.loadConfig(nil, "master")
	if err != nil {
		t.Fatalf("s.loadConfig() failed %v", err)
	}
	if diff := cmp.Diff(cfg, conf, protocmp.Transform()); len(diff) != 0 {
		t.Errorf("config should not update, (-want, +got): %s", diff)
	}
}

func TestConfig_Hydra_Put(t *testing.T) {
	s, _, _, h, iss, err := setupHydraTest(false)
	if err != nil {
		t.Fatalf("setupHydraTest() failed: %v", err)
	}

	cfg, err := s.loadConfig(nil, "master")
	if err != nil {
		t.Fatalf(`s.loadConfig(_, "master") failed %v`, err)
	}
	sec, err := s.loadSecrets(nil)
	if err != nil {
		t.Fatalf("s.loadSecrets(_) failed %v", err)
	}

	clientName := "test_client"
	cli, ok := cfg.Clients[clientName]
	if !ok {
		t.Fatalf("client %q not defined in config", clientName)
	}

	existing := []*hydraapi.Client{}
	for name, c := range cfg.Clients {
		existing = append(existing, &hydraapi.Client{
			Name:          name,
			ClientID:      c.ClientId,
			Secret:        sec.ClientSecrets[c.ClientId],
			RedirectURIs:  c.RedirectUris,
			Scope:         defaultScope,
			GrantTypes:    defaultGrantTypes,
			ResponseTypes: defaultResponseTypes,
		})
	}
	h.ListClientsResp = existing
	h.UpdateClientResp = &hydraapi.Client{
		ClientID:      cli.ClientId,
		Name:          clientName,
		Secret:        "secret",
		RedirectURIs:  cli.RedirectUris,
		Scope:         defaultScope,
		GrantTypes:    defaultGrantTypes,
		ResponseTypes: defaultResponseTypes,
	}

	pname := "admin"
	updatedScope := cli.Scope + " new-scope"
	cli.Scope = updatedScope

	// Call update config.
	resp := damSendTestRequest(t, http.MethodPut, configPath, "", "master", pname, test.TestClientID, test.TestClientSecret, &pb.ConfigRequest{Item: cfg}, s, iss)
	if resp.StatusCode != http.StatusOK {
		body, _ := ioutil.ReadAll(resp.Body)
		t.Fatalf("damSendTestRequest().StatusCode = %d, want %d\n body: %v", resp.StatusCode, http.StatusOK, string(body))
	}

	got := &pb.ConfigResponse{}
	if err := jsonpb.Unmarshal(resp.Body, got); err != nil && err != io.EOF {
		t.Fatalf("jsonpb.Unmarshal() failed: %v", err)
	}

	wantReq := &hydraapi.Client{
		Name:          clientName,
		GrantTypes:    cli.GrantTypes,
		ResponseTypes: cli.ResponseTypes,
		Scope:         updatedScope,
		RedirectURIs:  cli.RedirectUris,
		Audience:      []string{cli.ClientId},
	}
	if diff := diffOfHydraClientIgnoreClientIDAndSecret(wantReq, h.UpdateClientReq); len(diff) > 0 {
		t.Errorf("client (-want, +got): %s", diff)
	}

	wantResp := &pb.ConfigResponse{}
	if diff := cmp.Diff(wantResp, got, protocmp.Transform()); len(diff) > 0 {
		t.Errorf("response (-want, +got): %s", diff)
	}
}

func TestConfig_Hydra_Put_NotMasterRealmError(t *testing.T) {
	s, _, _, h, iss, err := setupHydraTest(true)
	if err != nil {
		t.Fatalf("setupHydraTest() failed: %v", err)
	}

	cfg, err := s.loadConfig(nil, "test")
	if err != nil {
		t.Fatalf(`s.loadConfig(_, "test") failed %v`, err)
	}
	sec, err := s.loadSecrets(nil)
	if err != nil {
		t.Fatalf("s.loadSecrets(_) failed %v", err)
	}

	clientName := "test_client"
	cli, ok := cfg.Clients[clientName]
	if !ok {
		t.Fatalf("client %q not defined in config", clientName)
	}

	var existing []*hydraapi.Client
	for name, c := range cfg.Clients {
		existing = append(existing, &hydraapi.Client{
			Name:          name,
			ClientID:      c.ClientId,
			Secret:        sec.ClientSecrets[c.ClientId],
			RedirectURIs:  c.RedirectUris,
			Scope:         defaultScope,
			GrantTypes:    defaultGrantTypes,
			ResponseTypes: defaultResponseTypes,
		})
	}
	h.ListClientsResp = existing
	h.UpdateClientResp = &hydraapi.Client{
		ClientID:      cli.ClientId,
		Name:          clientName,
		Secret:        "secret",
		RedirectURIs:  cli.RedirectUris,
		Scope:         defaultScope,
		GrantTypes:    defaultGrantTypes,
		ResponseTypes: defaultResponseTypes,
	}

	pname := "admin"
	updatedScope := cli.Scope + " new-scope"
	cli.Scope = updatedScope

	// Call update config.
	resp := damSendTestRequest(t, http.MethodPut, configPath, "", "test", pname, test.TestClientID, test.TestClientSecret, &pb.ConfigRequest{Item: cfg}, s, iss)
	if resp.StatusCode != http.StatusForbidden {
		body, _ := ioutil.ReadAll(resp.Body)
		t.Fatalf("damSendTestRequest().StatusCode = %d, want %d\n body: %v", resp.StatusCode, http.StatusForbidden, string(body))
	}
}

func TestConfigReset_Hydra(t *testing.T) {
	s, _, _, h, iss, err := setupHydraTest(true)
	if err != nil {
		t.Fatalf("setupHydraTest() failed: %v", err)
	}

	cid := "c1"
	existingID := "00000000-0000-0000-0000-000000000000"
	newID := "00000000-0000-0000-0000-000000000002"

	h.ListClientsResp = []*hydraapi.Client{
		{ClientID: cid},
		{ClientID: existingID, Name: "foo"},
	}

	h.CreateClientResp = &hydraapi.Client{
		ClientID: newID,
	}

	h.UpdateClientResp = &hydraapi.Client{
		ClientID: existingID,
	}

	pname := "admin"
	var p *cpb.TestPersona
	if iss.Config() != nil {
		p = iss.Config().TestPersonas[pname]
	}

	tok, _, err := persona.NewAccessToken(pname, hydraPublicURL, test.TestClientID, noScope, p)
	if err != nil {
		t.Fatalf("persona.NewAccessToken(%q, %q, _, _) failed: %v", pname, hydraPublicURL, err)
	}

	q := url.Values{
		"client_id":     []string{test.TestClientID},
		"client_secret": []string{test.TestClientSecret},
	}
	path := strings.ReplaceAll(configResetPath, "{realm}", "master")
	header := http.Header{"Authorization": []string{"Bearer " + string(tok)}}
	resp := testhttp.SendTestRequest(t, s.Handler, http.MethodGet, path, q, nil, header)

	if resp.StatusCode != http.StatusOK {
		t.Errorf("resp.StatusCode = %d, wants %d", resp.StatusCode, http.StatusOK)
	}

	if h.DeleteClientID != cid {
		t.Errorf("h.DeleteClientID = %s, wants %s", h.DeleteClientID, cid)
	}

	if h.UpdateClientReq.Name != "test_client" {
		t.Errorf("h.UpdateClientReq.Name = %s, wants test_client", h.UpdateClientReq.Name)
	}

	if h.CreateClientReq.Name != "test_client2" {
		t.Errorf("h.CreateClientReq.Name = %s, wants test_client2", h.CreateClientReq.Name)
	}
}<|MERGE_RESOLUTION|>--- conflicted
+++ resolved
@@ -2042,13 +2042,10 @@
 				t.Fatalf("LoadAccount() failed: %v", err)
 			}
 
-<<<<<<< HEAD
-=======
 			if got == nil || len(got.ConnectedAccounts) == 0 {
 				t.Fatalf("LoadAccount() = %+v", got)
 			}
 
->>>>>>> a30bed41
 			want := &cpb.Account{
 				ConnectedAccounts: []*cpb.ConnectedAccount{
 					{
@@ -2098,8 +2095,6 @@
 
 func TestLoggedIn_Hydra_Success_UpdateAccount(t *testing.T) {
 	realms := []string{"master", "test"}
-<<<<<<< HEAD
-=======
 
 	for _, realm := range realms {
 		t.Run(realm, func(t *testing.T) {
@@ -2229,50 +2224,16 @@
 
 	pname := "dr_joe_elixir"
 	accountID := "dam_111"
->>>>>>> a30bed41
-
-	for _, realm := range realms {
-		t.Run(realm, func(t *testing.T) {
-			s, cfg, _, h, _, err := setupHydraTest(true)
-			if err != nil {
-				t.Fatalf("setupHydraTest() failed: %v", err)
-			}
-			logs, close := fakesdl.New()
-			defer close()
-			s.logger = logs.Client
-
-			serviceinfo.Project = "p1"
-			serviceinfo.Type = "t1"
-			serviceinfo.Name = "n1"
-
-			pname := "dr_joe_elixir"
-			accountID := "dam_111"
-
-			acct := &cpb.Account{
-				ConnectedAccounts: []*cpb.ConnectedAccount{
-					{
-						Profile: &cpb.AccountProfile{
-							Username: pname,
-						},
-						Properties: &cpb.AccountProperties{
-							Subject: pname,
-						},
-						Provider:     testBroker,
-						Revision:     4,
-						LinkRevision: 1,
-					},
-				},
+
+	acct := &cpb.Account{
+		ConnectedAccounts: []*cpb.ConnectedAccount{
+			{
 				Profile: &cpb.AccountProfile{
 					Username: pname,
 				},
 				Properties: &cpb.AccountProperties{
-					Subject: accountID,
+					Subject: pname,
 				},
-<<<<<<< HEAD
-				Revision: 2,
-				State:    "ACTIVE",
-			}
-=======
 				Provider:     testBroker,
 				Revision:     4,
 				LinkRevision: 1,
@@ -2287,105 +2248,6 @@
 		Revision: 2,
 		State:    storage.StateDisabled,
 	}
->>>>>>> a30bed41
-
-			lookup := &cpb.AccountLookup{
-				State:    "ACTIVE",
-				Revision: 3,
-				Subject:  accountID,
-			}
-
-<<<<<<< HEAD
-			if err := s.scim.SaveAccount(nil, acct, "", accountID, realm, nil, nil); err != nil {
-				t.Fatalf("SaveAccount() failed: %v", err)
-			}
-=======
-	if err := s.scim.SaveAccount(nil, acct, "", accountID, storage.DefaultRealm, nil, nil); err != nil {
-		t.Fatalf("SaveAccount() failed: %v", err)
-	}
->>>>>>> a30bed41
-
-			if err := s.scim.SaveAccountLookup(lookup, realm, pname, nil, &ga4gh.Identity{Subject: pname}, nil); err != nil {
-				t.Fatalf("SaveAccountLookup() failed: %v", err)
-			}
-
-<<<<<<< HEAD
-			sendLoggedIn(t, s, cfg, h, pname, "", realm, loginStateID, pb.ResourceTokenRequestState_DATASET)
-
-			lookup, err = s.scim.LoadAccountLookup(realm, pname, nil)
-			if err != nil {
-				t.Fatalf("LoadAccountLookup() failed: %v", err)
-			}
-
-			got, _, err := s.scim.LoadAccount(lookup.Subject, realm, true, nil)
-			if err != nil {
-				t.Fatalf("LoadAccount() failed: %v", err)
-			}
-
-			want := &cpb.Account{
-				ConnectedAccounts: []*cpb.ConnectedAccount{
-					{
-						Profile: &cpb.AccountProfile{
-							Username:   pname,
-							Name:       "Dr Joe (Elixir)",
-							GivenName:  "Dr",
-							FamilyName: "Joe",
-							Picture:    "/identity/static/images/elixir_identity.png",
-						},
-						Properties: &cpb.AccountProperties{
-							Subject:  pname,
-							Email:    "dr_joe@faculty.example.edu",
-							Created:  got.ConnectedAccounts[0].Properties.Created,
-							Modified: got.ConnectedAccounts[0].Properties.Modified,
-						},
-						Provider:     testBroker,
-						Refreshed:    got.ConnectedAccounts[0].Refreshed,
-						Revision:     5,
-						LinkRevision: 1,
-						Passport:     &cpb.Passport{InternalEncryptedVisas: got.ConnectedAccounts[0].Passport.InternalEncryptedVisas},
-					},
-				},
-				Profile: &cpb.AccountProfile{
-					Username: pname,
-				},
-				Properties: &cpb.AccountProperties{
-					Subject:  accountID,
-					Created:  got.Properties.Created,
-					Modified: got.Properties.Modified,
-				},
-				Revision: 4,
-				State:    "ACTIVE",
-			}
-
-			if d := cmp.Diff(want, got, protocmp.Transform()); len(d) > 0 {
-				t.Errorf("LoadAccount() = (-want, +got): %s", d)
-			}
-		})
-=======
-	h.RejectLoginResp = &hydraapi.RequestHandlerResponse{RedirectTo: hydraPublicURL}
-	sendLoggedIn(t, s, cfg, h, pname, "", storage.DefaultRealm, loginStateID, pb.ResourceTokenRequestState_DATASET)
-
-	if h.RejectLoginReq.Code != http.StatusForbidden {
-		t.Errorf("Code = %d, wants %d", h.RejectLoginReq.Code, http.StatusForbidden)
->>>>>>> a30bed41
-	}
-}
-
-func TestLoggedIn_Hydra_Errors_MissingAccount(t *testing.T) {
-	s, cfg, _, h, _, err := setupHydraTest(true)
-	if err != nil {
-		t.Fatalf("setupHydraTest() failed: %v", err)
-	}
-	logs, close := fakesdl.New()
-	defer close()
-	s.logger = logs.Client
-
-	serviceinfo.Project = "p1"
-	serviceinfo.Type = "t1"
-	serviceinfo.Name = "n1"
-
-	pname := "dr_joe_elixir"
-	accountID := "dam_111"
 
 	lookup := &cpb.AccountLookup{
 		State:    "ACTIVE",
@@ -2393,13 +2255,44 @@
 		Subject:  accountID,
 	}
 
-<<<<<<< HEAD
 	if err := s.scim.SaveAccount(nil, acct, "", accountID, storage.DefaultRealm, nil, nil); err != nil {
 		t.Fatalf("SaveAccount() failed: %v", err)
 	}
 
-=======
->>>>>>> a30bed41
+	if err := s.scim.SaveAccountLookup(lookup, storage.DefaultRealm, pname, nil, &ga4gh.Identity{Subject: pname}, nil); err != nil {
+		t.Fatalf("SaveAccountLookup() failed: %v", err)
+	}
+
+	h.RejectLoginResp = &hydraapi.RequestHandlerResponse{RedirectTo: hydraPublicURL}
+	sendLoggedIn(t, s, cfg, h, pname, "", storage.DefaultRealm, loginStateID, pb.ResourceTokenRequestState_DATASET)
+
+	if h.RejectLoginReq.Code != http.StatusForbidden {
+		t.Errorf("Code = %d, wants %d", h.RejectLoginReq.Code, http.StatusForbidden)
+	}
+}
+
+func TestLoggedIn_Hydra_Errors_MissingAccount(t *testing.T) {
+	s, cfg, _, h, _, err := setupHydraTest(true)
+	if err != nil {
+		t.Fatalf("setupHydraTest() failed: %v", err)
+	}
+	logs, close := fakesdl.New()
+	defer close()
+	s.logger = logs.Client
+
+	serviceinfo.Project = "p1"
+	serviceinfo.Type = "t1"
+	serviceinfo.Name = "n1"
+
+	pname := "dr_joe_elixir"
+	accountID := "dam_111"
+
+	lookup := &cpb.AccountLookup{
+		State:    "ACTIVE",
+		Revision: 3,
+		Subject:  accountID,
+	}
+
 	if err := s.scim.SaveAccountLookup(lookup, storage.DefaultRealm, pname, nil, &ga4gh.Identity{Subject: pname}, nil); err != nil {
 		t.Fatalf("SaveAccountLookup() failed: %v", err)
 	}
@@ -2574,16 +2467,8 @@
 		t.Errorf("list[0] = %s wants 'dam_' prefix", first)
 	}
 
-<<<<<<< HEAD
-	got := stringset.New()
-	for _, s := range list[1:] {
-		got.Add(s.(string))
-	}
-	want := stringset.New("dr_joe@faculty.example.edu", "dr_joe_elixir")
-=======
 	want := stringset.New("dr_joe@faculty.example.edu", "dr_joe_elixir")
 	got := stringset.New(list[1:]...)
->>>>>>> a30bed41
 
 	if diff := cmp.Diff(want, got); len(diff) > 0 {
 		t.Errorf("h.AcceptLoginReq.Context[identities] (-want, +got): %s", diff)
@@ -2616,6 +2501,7 @@
 				Role:     "viewer",
 			},
 		}
+		login.Identities = []string{"a@example.com", "b@example.com"}
 	} else {
 		login.Type = pb.ResourceTokenRequestState_ENDPOINT
 		login.Identities = []string{"a@example.com", "b@example.com"}
@@ -2755,8 +2641,8 @@
 		GrantedAudience: []string{"cid"},
 		GrantedScope:    []string{"openid"},
 		Session: &hydraapi.ConsentRequestSessionData{
-			AccessToken: map[string]interface{}{"cart": consentStateID, "tid": h.AcceptConsentReq.Session.AccessToken["tid"]},
-			IDToken:     map[string]interface{}{"tid": h.AcceptConsentReq.Session.AccessToken["tid"]},
+			AccessToken: map[string]interface{}{"cart": consentStateID, "tid": h.AcceptConsentReq.Session.AccessToken["tid"], "identities": []interface{}{"a@example.com", "b@example.com"}},
+			IDToken:     map[string]interface{}{"tid": h.AcceptConsentReq.Session.AccessToken["tid"], "identities": []interface{}{"a@example.com", "b@example.com"}},
 		},
 	}
 
@@ -2787,8 +2673,8 @@
 		GrantedAudience: []string{"cid"},
 		GrantedScope:    []string{"openid"},
 		Session: &hydraapi.ConsentRequestSessionData{
-			AccessToken: map[string]interface{}{"cart": consentStateID, "tid": h.AcceptConsentReq.Session.AccessToken["tid"]},
-			IDToken:     map[string]interface{}{"tid": h.AcceptConsentReq.Session.AccessToken["tid"]},
+			AccessToken: map[string]interface{}{"cart": consentStateID, "tid": h.AcceptConsentReq.Session.AccessToken["tid"], "identities": []interface{}{"a@example.com", "b@example.com"}},
+			IDToken:     map[string]interface{}{"tid": h.AcceptConsentReq.Session.AccessToken["tid"], "identities": []interface{}{"a@example.com", "b@example.com"}},
 		},
 	}
 
@@ -2820,7 +2706,7 @@
 		GrantedScope:    []string{"openid"},
 		Session: &hydraapi.ConsentRequestSessionData{
 			AccessToken: map[string]interface{}{"identities": []interface{}{"a@example.com", "b@example.com"}, "tid": h.AcceptConsentReq.Session.AccessToken["tid"]},
-			IDToken:     map[string]interface{}{"tid": h.AcceptConsentReq.Session.AccessToken["tid"]},
+			IDToken:     map[string]interface{}{"tid": h.AcceptConsentReq.Session.AccessToken["tid"], "identities": []interface{}{"a@example.com", "b@example.com"}},
 		},
 	}
 
@@ -2882,6 +2768,7 @@
 				Role:     "viewer",
 			},
 		}
+		state.Identities = []string{"a@example.com", "b@example.com"}
 	} else {
 		state.Type = pb.ResourceTokenRequestState_ENDPOINT
 		state.Identities = []string{"a@example.com", "b@example.com"}
@@ -2926,8 +2813,8 @@
 				GrantedAudience: []string{"cid"},
 				GrantedScope:    []string{"openid"},
 				Session: &hydraapi.ConsentRequestSessionData{
-					AccessToken: map[string]interface{}{"cart": "cs-1234"},
-					IDToken:     map[string]interface{}{},
+					AccessToken: map[string]interface{}{"cart": "cs-1234", "identities": []interface{}{"a@example.com", "b@example.com"}},
+					IDToken:     map[string]interface{}{"identities": []interface{}{"a@example.com", "b@example.com"}},
 				},
 			},
 		},
@@ -2940,7 +2827,7 @@
 				GrantedScope:    []string{"openid"},
 				Session: &hydraapi.ConsentRequestSessionData{
 					AccessToken: map[string]interface{}{"identities": []interface{}{string("a@example.com"), string("b@example.com")}},
-					IDToken:     map[string]interface{}{},
+					IDToken:     map[string]interface{}{"identities": []interface{}{"a@example.com", "b@example.com"}},
 				},
 			},
 		},
@@ -2952,8 +2839,8 @@
 				GrantedAudience: []string{"cid"},
 				GrantedScope:    []string{"openid"},
 				Session: &hydraapi.ConsentRequestSessionData{
-					AccessToken: map[string]interface{}{"cart": "cs-1234"},
-					IDToken:     map[string]interface{}{},
+					AccessToken: map[string]interface{}{"cart": "cs-1234", "identities": []interface{}{"a@example.com", "b@example.com"}},
+					IDToken:     map[string]interface{}{"identities": []interface{}{"a@example.com", "b@example.com"}},
 				},
 			},
 		},
@@ -2966,7 +2853,7 @@
 				GrantedScope:    []string{"openid"},
 				Session: &hydraapi.ConsentRequestSessionData{
 					AccessToken: map[string]interface{}{"identities": []interface{}{string("a@example.com"), string("b@example.com")}},
-					IDToken:     map[string]interface{}{},
+					IDToken:     map[string]interface{}{"identities": []interface{}{"a@example.com", "b@example.com"}},
 				},
 			},
 		},
