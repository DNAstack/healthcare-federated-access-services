--- conflicted
+++ resolved
@@ -58,11 +58,7 @@
 	configTrustedSourcePath   = "/dam/v1alpha/{realm}/config/trustedSources/{name}"
 	configPolicyPath          = "/dam/v1alpha/{realm}/config/policies/{name}"
 	configOptionsPath         = "/dam/v1alpha/{realm}/config/options"
-<<<<<<< HEAD
-	configClaimDefPath        = "/dam/v1alpha/{realm}/config/visaTypes/{name}"
-=======
 	configVisaTypePath        = "/dam/v1alpha/{realm}/config/visaTypes/{name}"
->>>>>>> 758d9978
 	configServiceTemplatePath = "/dam/v1alpha/{realm}/config/serviceTemplates/{name}"
 	configClientPath          = "/dam/v1alpha/{realm}/config/clients/{name}"
 	configTestPersonasPath    = "/dam/v1alpha/{realm}/config/testPersonas"
