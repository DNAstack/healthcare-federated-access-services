// Copyright 2019 Google LLC
//
// Licensed under the Apache License, Version 2.0 (the "License");
// you may not use this file except in compliance with the License.
// You may obtain a copy of the License at
//
//      http://www.apache.org/licenses/LICENSE-2.0
//
// Unless required by applicable law or agreed to in writing, software
// distributed under the License is distributed on an "AS IS" BASIS,
// WITHOUT WARRANTIES OR CONDITIONS OF ANY KIND, either express or implied.
// See the License for the specific language governing permissions and
// limitations under the License.

package storage

import (
	"fmt"
	"io"
	"os"
	"path/filepath"
	"regexp"

<<<<<<< HEAD
=======
	glog "github.com/golang/glog" /* copybara-comment */
>>>>>>> 2a9a647c
	"github.com/golang/protobuf/jsonpb" /* copybara-comment */
	"github.com/golang/protobuf/proto" /* copybara-comment */
)

const (
	memStorageType    = "memory"
	memStorageVersion = "v0"
)

// MemoryStorage is designed as a single threading storage. Will throw exception if multiple TX request.
type MemoryStorage struct {
	service   string
	path      string
	pathParts []string
	cache     *StorageCache
	fs        *FileStorage
	deleted   map[string]bool
	lock      chan bool
}

func NewMemoryStorage(service, path string) *MemoryStorage {
	return &MemoryStorage{
		service: service,
		path:    path,
		cache:   NewStorageCache(),
		fs:      NewFileStorage(service, path),
		deleted: make(map[string]bool),
		lock:    make(chan bool, 1),
	}
}

func (m *MemoryStorage) Info() map[string]string {
	return map[string]string{
		"type":    memStorageType,
		"version": memStorageVersion,
		"service": m.service,
		"path":    m.path,
	}
}

func (m *MemoryStorage) Exists(datatype, realm, user, id string, rev int64) (bool, error) {
	fname := m.fname(datatype, realm, user, id, rev)
	if _, ok := m.cache.GetEntity(fname); ok {
		return true, nil
	}
	if m.deleted[fname] {
		return false, nil
	}
	return m.fs.Exists(datatype, realm, user, id, rev)
}

func (m *MemoryStorage) Read(datatype, realm, user, id string, rev int64, content proto.Message) error {
	return m.ReadTx(datatype, realm, user, id, rev, content, nil)
}

func (m *MemoryStorage) ReadTx(datatype, realm, user, id string, rev int64, content proto.Message, tx Tx) error {
	if tx == nil {
		var err error
		tx, err = m.Tx(false)
		if err != nil {
			return err
		}
		defer tx.Finish()
	}

	fname := m.fname(datatype, realm, user, id, rev)
	if data, ok := m.cache.GetEntity(fname); ok {
		content.Reset()
		proto.Merge(content, data)
		return nil
	}

	if m.deleted[fname] {
		return fmt.Errorf("not found: %q", fname)
	}

	if err := m.fs.ReadTx(datatype, realm, user, id, rev, content, tx); err != nil {
		return err
	}

	m.cache.PutEntity(fname, content)
	return nil
}

// MultiReadTx reads a set of objects matching the input parameters and filters
func (m *MemoryStorage) MultiReadTx(datatype, realm, user string, filters []Filter, offset, pageSize int, content map[string]map[string]proto.Message, typ proto.Message, tx Tx) (int, error) {
	if tx == nil {
		var err error
		tx, err = m.fs.Tx(false)
		if err != nil {
			return 0, fmt.Errorf("file read lock error: %v", err)
		}
		defer tx.Finish()
	}

	if pageSize > MaxPageSize {
		pageSize = MaxPageSize
	}
	count := 0
	err := m.findPath(datatype, realm, user, func(path, userMatch, idMatch string) error {
		if m.deleted[m.fname(datatype, realm, userMatch, idMatch, LatestRev)] {
			return nil
		}
		file, err := os.Open(path)
		if err != nil {
			return fmt.Errorf("file %q I/O error: %v", path, err)
		}
		defer file.Close()
		p := proto.Clone(typ)
		if err := jsonpb.Unmarshal(file, p); err != nil && err != io.EOF {
			return fmt.Errorf("file %q invalid JSON: %v", path, err)
		}
		if !MatchProtoFilters(filters, p) {
			return nil
		}
		if offset > 0 {
			offset--
			return nil
		}
		if pageSize > count {
			userContent, ok := content[userMatch]
			if !ok {
				content[userMatch] = make(map[string]proto.Message)
				userContent = content[userMatch]
			}
			userContent[idMatch] = p
		}
		count++
		return nil
	})
	return count, err
}

func (m *MemoryStorage) findPath(datatype, realm, user string, fn func(string, string, string) error) error {
	searchUser := user
	if user == DefaultUser {
		searchUser = "(.*)"
	} else {
		searchUser = "(" + user + ")"
	}
	extractID := m.fs.fname(datatype, realm, searchUser, "(.*)", LatestRev)
	re, err := regexp.Compile(extractID)
	if err != nil {
		return fmt.Errorf("file extract ID %q regexp error: %v", extractID, err)
	}
	defaultUserID := m.fs.fname(datatype, realm, DefaultUser, "(.*)", LatestRev)
	dure, err := regexp.Compile(defaultUserID)
	if err != nil {
		return fmt.Errorf("file extract ID %q regexp error: %v", defaultUserID, err)
	}
	return filepath.Walk(m.fs.path, func(path string, info os.FileInfo, err error) error {
		if err != nil {
			return err
		}
		if info.IsDir() {
			return nil
		}
		matches := re.FindStringSubmatch(path)
		var userMatch string
		var idMatch string
		if len(matches) == 3 {
			userMatch = matches[1]
			idMatch = matches[2]
		} else if user == DefaultUser {
			matches = dure.FindStringSubmatch(path)
			if len(matches) == 2 {
				userMatch = "default"
				idMatch = matches[1]
			} else {
				return nil
			}
		} else {
			return nil
		}
		return fn(path, userMatch, idMatch)
	})
}

func (m *MemoryStorage) ReadHistory(datatype, realm, user, id string, content *[]proto.Message) error {
	return m.ReadHistoryTx(datatype, realm, user, id, content, nil)
}

func (m *MemoryStorage) ReadHistoryTx(datatype, realm, user, id string, content *[]proto.Message, tx Tx) error {
	if tx == nil {
		var err error
		tx, err = m.Tx(false)
		if err != nil {
			return err
		}
		defer tx.Finish()
	}

	hfname := m.historyName(datatype, realm, user, id)
	if data, ok := m.cache.GetHistory(hfname); ok {
		for _, he := range data {
			*content = append(*content, he)
		}
		return nil
	}

	if err := m.fs.ReadHistoryTx(datatype, realm, user, id, content, tx); err != nil {
		return err
	}

	m.cache.PutHistory(hfname, *content)
	return nil
}

func (m *MemoryStorage) Write(datatype, realm, user, id string, rev int64, content proto.Message, history proto.Message) error {
	return m.WriteTx(datatype, realm, user, id, rev, content, history, nil)
}

func (m *MemoryStorage) WriteTx(datatype, realm, user, id string, rev int64, content proto.Message, history proto.Message, tx Tx) error {
	if tx == nil {
		var err error
		tx, err = m.Tx(true)
		if err != nil {
			return err
		}
		defer tx.Finish()
	}

	hlist := make([]proto.Message, 0)
	if err := m.ReadHistoryTx(datatype, realm, user, id, &hlist, tx); err != nil && !ErrNotFound(err) {
		return err
	}

	hlist = append(hlist, history)
	hfname := m.historyName(datatype, realm, user, id)
	m.cache.PutHistory(hfname, hlist)

	vname := m.fname(datatype, realm, user, id, rev)
	m.cache.PutEntity(vname, content)
	lname := m.fname(datatype, realm, user, id, LatestRev)
	m.cache.PutEntity(lname, content)
	if _, ok := m.deleted[vname]; ok {
		delete(m.deleted, vname)
	}
	if _, ok := m.deleted[lname]; ok {
		delete(m.deleted, lname)
	}

	return nil
}

// Delete a record.
func (m *MemoryStorage) Delete(datatype, realm, user, id string, rev int64) error {
	return m.DeleteTx(datatype, realm, user, id, rev, nil)
}

// DeleteTx delete a record with transaction.
func (m *MemoryStorage) DeleteTx(datatype, realm, user, id string, rev int64, tx Tx) error {
	if tx == nil {
		var err error
		tx, err = m.Tx(true)
		if err != nil {
			return err
		}
		defer tx.Finish()
	}
	vname := m.fname(datatype, realm, user, id, rev)
	m.cache.DeleteEntity(vname)
	lname := m.fname(datatype, realm, user, id, LatestRev)
	m.cache.DeleteEntity(lname)
	m.deleted[vname] = true
	m.deleted[lname] = true
	return nil
}

// MultiDeleteTx deletes all records of a certain data type within a realm.
func (m *MemoryStorage) MultiDeleteTx(datatype, realm, user string, tx Tx) error {
	if tx == nil {
		var err error
		tx, err = m.fs.Tx(false)
		if err != nil {
			return fmt.Errorf("file read lock error: %v", err)
		}
		defer tx.Finish()
	}

	return m.findPath(datatype, realm, user, func(path, userMatch, idMatch string) error {
		return m.DeleteTx(datatype, realm, userMatch, idMatch, LatestRev, tx)
	})
}

func (m *MemoryStorage) Wipe(realm string) error {
	// Wipe everything, not just for the realm provided.
	m.cache = NewStorageCache()
	m.deleted = make(map[string]bool)
	return nil
}

func (m *MemoryStorage) Tx(update bool) (Tx, error) {
	select {
	case m.lock <- true:
	default:
		panic("MAYBE BUG: Requested a new TX without the existing TX release.")
	}
	m.cache.Backup()
	return &MemTx{
		update: update,
		ms:     m,
	}, nil
}

type MemTx struct {
	update bool
	ms     *MemoryStorage
}

func (tx *MemTx) Finish() {
	select {
	case <-tx.ms.lock:
	default:
		panic("MAYBE BUG: Releasing a released TX.")
	}
}

func (tx *MemTx) Rollback() {
	tx.ms.cache.Restore()
	tx.ms.fs = NewFileStorage(tx.ms.service, tx.ms.path)
}

func (tx *MemTx) IsUpdate() bool {
	return tx.update
}

func (m *MemoryStorage) fname(datatype, realm, user, id string, rev int64) string {
	r := LatestRevName
	if rev > 0 {
		r = fmt.Sprintf("%06d", rev)
	}
	name := fmt.Sprintf("%s_%s%s_%s_%s.json", datatype, realm, UserFragment(user), id, r)
	p := filepath.Join(m.path, m.service, name)
	glog.Infof("p=%q", p)
	return p
}

func (m *MemoryStorage) historyName(datatype, realm, user, id string) string {
	name := fmt.Sprintf("%s_%s%s_%s_%s.json", datatype, realm, UserFragment(user), id, HistoryRevName)
	p := filepath.Join(m.path, m.service, name)
	glog.Infof("p=%q", p)
	return p
}<|MERGE_RESOLUTION|>--- conflicted
+++ resolved
@@ -21,10 +21,7 @@
 	"path/filepath"
 	"regexp"
 
-<<<<<<< HEAD
-=======
 	glog "github.com/golang/glog" /* copybara-comment */
->>>>>>> 2a9a647c
 	"github.com/golang/protobuf/jsonpb" /* copybara-comment */
 	"github.com/golang/protobuf/proto" /* copybara-comment */
 )
