--- conflicted
+++ resolved
@@ -34,17 +34,10 @@
 
 // KeyGC is a service account key garbage collector background process.
 type KeyGC struct {
-<<<<<<< HEAD
-	name          string
-	am            clouds.AccountManager
-	process       *processlib.Process
-	wait          func(ctx context.Context, duration time.Duration) bool
-=======
 	name    string
 	am      clouds.AccountManager
 	process *processlib.Process
 	wait    func(ctx context.Context, duration time.Duration) bool
->>>>>>> e71aa132
 	// Function that returns true for accounts that should be garbage collected
 	accountFilter func(*clouds.Account) bool
 }
@@ -52,11 +45,7 @@
 type AccountFilter = func(account *clouds.Account) bool
 
 // NewKeyGC creates a new key garbage collector.
-<<<<<<< HEAD
-func NewKeyGC(name string, warehouse clouds.AccountManager, store storage.Store, maxRequestedTTL time.Duration, keysPerAccount int, accountFilter AccountFilter) *KeyGC {
-=======
 func NewKeyGC(name string, warehouse clouds.AccountManager, store storage.Store, maxRequestedTTL time.Duration, keysPerAccount int, accountFilter func(account *clouds.Account) bool) *KeyGC {
->>>>>>> e71aa132
 	k := &KeyGC{
 		name:          name,
 		am:            warehouse,
