--- conflicted
+++ resolved
@@ -22,16 +22,8 @@
 	"time"
 	"unicode"
 
-<<<<<<< HEAD
-	"github.com/pborman/uuid" /* copybara-comment */
-)
-
-const (
-	RealmVariable = "{realm}"
-=======
 	"golang.org/x/text/language" /* copybara-comment */
 	"github.com/pborman/uuid" /* copybara-comment */
->>>>>>> 2a9a647c
 )
 
 func ListContains(list []string, find string) bool {
