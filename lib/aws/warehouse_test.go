--- conflicted
+++ resolved
@@ -12,8 +12,6 @@
 // See the License for the specific language governing permissions and
 // limitations under the License.
 
-// Package aws abstracts interacting with certain aspects of AWS,
-// such as creating IAM roles and user, account keys, and access tokens.
 package aws
 
 import (
@@ -25,7 +23,7 @@
 
 	"github.com/aws/aws-sdk-go/aws" /* copybara-comment */
 
-	v1 "github.com/GoogleCloudPlatform/healthcare-federated-access-services/proto/dam/v1"
+	pb "github.com/GoogleCloudPlatform/healthcare-federated-access-services/proto/dam/v1" /* copybara-comment: go_proto */
 )
 
 // end Mock AWS Client
@@ -46,14 +44,14 @@
 		DamResourceID:         "res-id",
 		DamViewID:             "view-id",
 		DamRoleID:             "role-id",
-		ServiceTemplate:       &v1.ServiceTemplate{ServiceName: "s3bucket"},
+		ServiceTemplate:       &pb.ServiceTemplate{ServiceName: "s3bucket"},
 	}
 }
 
 func NewMockRedshiftParams(ttl time.Duration) *ResourceParams {
 	vars := map[string]string{
 		"cluster": "arn:aws:redshift:us-east-1:12345678:cluster:test-cluster",
-		"group": "arn:aws:redshift:us-east-1:12345678:dbgroup:test-cluster/admin",
+		"group":   "arn:aws:redshift:us-east-1:12345678:dbgroup:test-cluster/admin",
 	}
 	roles := []string{
 		"redshift:GetClusterCredentials",
@@ -72,7 +70,7 @@
 		DamResourceID:         "res-id",
 		DamViewID:             "view-id",
 		DamRoleID:             "role-id",
-		ServiceTemplate:       &v1.ServiceTemplate{ServiceName: "redshift"},
+		ServiceTemplate:       &pb.ServiceTemplate{ServiceName: "redshift"},
 	}
 }
 
@@ -196,11 +194,7 @@
 	apiClient := NewMockAPIClient(awsAccount, damPrincipalID)
 	wh, _ := NewWarehouse(context.Background(), apiClient)
 	// AWS has 12-hour threshold for role access tokens
-<<<<<<< HEAD
-	params := NewMockBucketParams(13 * time.Hour, nil)
-=======
 	params := NewMockBucketParams(13*time.Hour, nil)
->>>>>>> 47bddae4
 
 	result, err := wh.MintTokenWithTTL(context.Background(), params)
 
@@ -231,11 +225,7 @@
 	damPrincipalID := "dam-user-id"
 	apiClient := NewMockAPIClient(awsAccount, damPrincipalID)
 	wh, _ := NewWarehouse(context.Background(), apiClient)
-<<<<<<< HEAD
-	params := NewMockBucketParams(1 * time.Hour, nil)
-=======
 	params := NewMockBucketParams(1*time.Hour, nil)
->>>>>>> 47bddae4
 	params.DamInterfaceID = HumanInterfacePrefix + "s3"
 
 	result, err := wh.MintTokenWithTTL(context.Background(), params)
@@ -243,31 +233,7 @@
 	expectedUserName := "ic_abc123@" + damPrincipalID
 	expectedUserArn := fmt.Sprintf("arn:aws:iam::%s:user/%s", awsAccount, expectedUserName)
 	validateMintedUsernamePassword(t, awsAccount, expectedUserArn, expectedUserName, result, err)
-<<<<<<< HEAD
 	validateCreatedUserPolicy(t, apiClient, expectedUserName, params.TargetRoles)
-}
-
-func TestAWS_MintTokenWithHumanAccessConsecutively_Bucket(t *testing.T) {
-	awsAccount := "12345678"
-	damPrincipalID := "dam-user-id"
-	apiClient := NewMockAPIClient(awsAccount, damPrincipalID)
-	wh, _ := NewWarehouse(context.Background(), apiClient)
-	params := NewMockBucketParams(1 * time.Hour, nil)
-	params.DamInterfaceID = HumanInterfacePrefix + "s3"
-
-	expectedUserName := "ic_abc123@" + damPrincipalID
-	expectedUserArn := fmt.Sprintf("arn:aws:iam::%s:user/%s", awsAccount, expectedUserName)
-
-	// First time
-	result1, err := wh.MintTokenWithTTL(context.Background(), params)
-	validateMintedUsernamePassword(t, awsAccount, expectedUserArn, expectedUserName, result1, err)
-=======
->>>>>>> 47bddae4
-	validateCreatedUserPolicy(t, apiClient, expectedUserName, params.TargetRoles)
-
-	// Second time
-	result2, err := wh.MintTokenWithTTL(context.Background(), params)
-	validateMintedUsernamePassword(t, awsAccount, expectedUserArn, expectedUserName, result2, err)
 }
 
 func TestAWS_MintTokenWithHumanAccessConsecutively_Bucket(t *testing.T) {
@@ -298,11 +264,7 @@
 	wh, _ := NewWarehouse(context.Background(), apiClient)
 
 	// AWS has 12-hour threshold for role access tokens
-<<<<<<< HEAD
-	params := NewMockBucketParams(13 * time.Hour, nil)
-=======
 	params := NewMockBucketParams(13*time.Hour, nil)
->>>>>>> 47bddae4
 	for i := 0; i < params.ManagedKeysPerAccount; i++ {
 		_, err := wh.MintTokenWithTTL(context.Background(), params)
 		if err != nil {
@@ -335,11 +297,7 @@
 	wh, _ := NewWarehouse(context.Background(), apiClient)
 
 	// AWS has 12-hour threshold for role access tokens
-<<<<<<< HEAD
-	params := NewMockBucketParams(13 * time.Hour, nil)
-=======
 	params := NewMockBucketParams(13*time.Hour, nil)
->>>>>>> 47bddae4
 	for i := 0; i < params.ManagedKeysPerAccount; i++ {
 		_, err := wh.MintTokenWithTTL(context.Background(), params)
 		if err != nil {
@@ -388,11 +346,7 @@
 	wh, _ := NewWarehouse(context.Background(), apiClient)
 
 	// AWS has 12-hour threshold for role access tokens
-<<<<<<< HEAD
-	params := NewMockBucketParams(13 * time.Hour, nil)
-=======
 	params := NewMockBucketParams(13*time.Hour, nil)
->>>>>>> 47bddae4
 	_, err := wh.MintTokenWithTTL(context.Background(), params)
 	if err != nil {
 		t.Errorf("prerequisite failed: error minting token: %v", err)
@@ -409,7 +363,7 @@
 
 	firstKey := keys[0]
 	now := time.Now()
-	firstKey.CreateDate = aws.Time(now.Add(-1 * (params.MaxKeyTTL+time.Hour)))
+	firstKey.CreateDate = aws.Time(now.Add(-1 * (params.MaxKeyTTL + time.Hour)))
 
 	expectedUserName := "ic_abc123@" + damPrincipalID
 	remaining, removed, err := wh.ManageAccountKeys(context.Background(), "project", expectedUserName, params.TTL, params.MaxKeyTTL, now, int64(params.ManagedKeysPerAccount-1))
@@ -432,7 +386,8 @@
 }
 
 func validateMintedRoleCredentials(t *testing.T, expectedAccount, expectedPrincipal string, result *ResourceTokenResult, err error) {
-<<<<<<< HEAD
+	t.Helper()
+
 	if err != nil {
 		t.Errorf("expected minting a token but got error: %v", err)
 		return
@@ -466,10 +421,8 @@
 }
 
 func validateMintedAccessKey(t *testing.T, expectedAccount, expectedPrincipal string, result *ResourceTokenResult, err error) {
-=======
-	t.Helper()
-
->>>>>>> 47bddae4
+	t.Helper()
+
 	if err != nil {
 		t.Errorf("expected minting a token but got error: %v", err)
 		return
@@ -495,25 +448,14 @@
 	} else if !strings.HasSuffix(*result.SecretAccessKey, "-key") {
 		t.Errorf("expected SecretAccessKey to be mocked key value but was [%s]", *result.SecretAccessKey)
 	}
-<<<<<<< HEAD
 	if result.SessionToken != nil {
 		t.Errorf("expected SessionToken to be nil for access key but was [%s]", *result.SessionToken)
 	}
 }
 
 func validateMintedUsernamePassword(t *testing.T, expectedAccount, expectedPrincipalARN, expectedUserName string, result *ResourceTokenResult, err error) {
-=======
-	if result.SessionToken == nil {
-		t.Errorf("expected SessionToken to be mocked key value but was nil")
-	} else if !strings.HasSuffix(*result.SessionToken, "-session-token") {
-		t.Errorf("expected SessionToken to be mocked session token value but was [%s]", *result.SessionToken)
-	}
-}
-
-func validateMintedAccessKey(t *testing.T, expectedAccount, expectedPrincipal string, result *ResourceTokenResult, err error) {
-	t.Helper()
-
->>>>>>> 47bddae4
+	t.Helper()
+
 	if err != nil {
 		t.Errorf("expected minting a token but got error: %v", err)
 		return
@@ -526,7 +468,6 @@
 	if result.Account != expectedAccount {
 		t.Errorf("expected account [%s] but observed [%s]", expectedAccount, result.Account)
 	}
-<<<<<<< HEAD
 	if result.PrincipalARN != expectedPrincipalARN {
 		t.Errorf("expected principal [%s] but observed [%s]", expectedPrincipalARN, result.PrincipalARN)
 	}
@@ -535,49 +476,6 @@
 	} else if *result.UserName != expectedUserName {
 		t.Errorf("expected UserName to be mocked id value but was [%s]", *result.UserName)
 	}
-=======
-	if result.PrincipalARN != expectedPrincipal {
-		t.Errorf("expected principal [%s] but observed [%s]", expectedPrincipal, result.PrincipalARN)
-	}
-	if result.AccessKeyID == nil {
-		t.Errorf("expected AccessKeyID to be mocked id value but was nil")
-	} else if !strings.HasSuffix(*result.AccessKeyID, "-id") {
-		t.Errorf("expected AccessKeyID to be mocked id value but was [%s]", *result.AccessKeyID)
-	}
-	if result.SecretAccessKey == nil {
-		t.Errorf("expected SecretAccessKey to be mocked key value but was nil")
-	} else if !strings.HasSuffix(*result.SecretAccessKey, "-key") {
-		t.Errorf("expected SecretAccessKey to be mocked key value but was [%s]", *result.SecretAccessKey)
-	}
-	if result.SessionToken != nil {
-		t.Errorf("expected SessionToken to be nil for access key but was [%s]", *result.SessionToken)
-	}
-}
-
-func validateMintedUsernamePassword(t *testing.T, expectedAccount, expectedPrincipalARN, expectedUserName string, result *ResourceTokenResult, err error) {
-	t.Helper()
-
-	if err != nil {
-		t.Errorf("expected minting a token but got error: %v", err)
-		return
-	}
-	if result == nil {
-		t.Error("expected non-nil result but result was nil")
-		return
-	}
-
-	if result.Account != expectedAccount {
-		t.Errorf("expected account [%s] but observed [%s]", expectedAccount, result.Account)
-	}
-	if result.PrincipalARN != expectedPrincipalARN {
-		t.Errorf("expected principal [%s] but observed [%s]", expectedPrincipalARN, result.PrincipalARN)
-	}
-	if result.UserName == nil {
-		t.Errorf("expected UserName to be mocked id value but was nil")
-	} else if *result.UserName != expectedUserName {
-		t.Errorf("expected UserName to be mocked id value but was [%s]", *result.UserName)
-	}
->>>>>>> 47bddae4
 	if result.Password == nil || *result.Password == "" {
 		t.Errorf("expected Password to be mocked id value but was nil or empty")
 	}
@@ -610,11 +508,8 @@
 }
 
 func validatePolicyDoc(t *testing.T, targetRoles []string, policyDoc *string) {
-<<<<<<< HEAD
-=======
-	t.Helper()
-
->>>>>>> 47bddae4
+	t.Helper()
+
 	if policyDoc == nil {
 		t.Fatalf("expected a policy doc but none found")
 	}
@@ -629,11 +524,8 @@
 }
 
 func validatePolicyResourceARNs(t *testing.T, expectedResourceARNs []string, policyDoc *string) {
-<<<<<<< HEAD
-=======
-	t.Helper()
-
->>>>>>> 47bddae4
+	t.Helper()
+
 	if policyDoc == nil {
 		t.Errorf("expected a session policy but none found")
 		return
