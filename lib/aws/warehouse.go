--- conflicted
+++ resolved
@@ -24,7 +24,6 @@
 	"strings"
 	"time"
 
-	"github.com/google/uuid"
 	"github.com/aws/aws-sdk-go/aws" /* copybara-comment */
 	"github.com/aws/aws-sdk-go/aws/awserr" /* copybara-comment */
 	"github.com/aws/aws-sdk-go/service/iam" /* copybara-comment */
@@ -43,44 +42,32 @@
 	// TemporaryCredMaxTTL is the maximum TTL for an AWS access token.
 	TemporaryCredMaxTTL = 12 * time.Hour
 	// S3ItemFormat is the canonical item format identifier for S3 buckets.
-	S3ItemFormat        = "s3bucket"
+	S3ItemFormat = "s3bucket"
 	// RedshiftItemFormat is the canonical item format identifier for Redshift clusters.
-<<<<<<< HEAD
-	RedshiftItemFormat  = "redshift"
-	// RedshiftConsoleItemFormat is the canonical item format identifier for the Redshift console.
-	RedshiftConsoleItemFormat  = "redshift-console"
-=======
 	RedshiftItemFormat = "redshift"
 	// RedshiftConsoleItemFormat is the canonical item format identifier for the Redshift console.
 	RedshiftConsoleItemFormat = "redshift-console"
->>>>>>> 47bddae4
 	// HumanInterfacePrefix is the canonical prefix for interface URNs that grant console access to AWS resources.
 	HumanInterfacePrefix = "web:aws:"
 )
 
 type principalType int
+
 const (
 	userType principalType = iota
 	roleType
 )
 
 type credentialType int
-<<<<<<< HEAD
-=======
-
->>>>>>> 47bddae4
+
 const (
 	temporaryKey credentialType = iota
 	permanentKey
 	usernamePassword
 )
-<<<<<<< HEAD
-=======
 
 type resourceType int
->>>>>>> 47bddae4
-
-type resourceType int
+
 const (
 	otherRType resourceType = iota
 	bucketType
@@ -293,13 +280,8 @@
 }
 
 type resourceSpec struct {
-<<<<<<< HEAD
-	rType      resourceType
-	arn        string
-=======
 	rType resourceType
 	arn   string
->>>>>>> 47bddae4
 }
 
 type principalSpec struct {
@@ -308,15 +290,9 @@
 	damPrincipalARN      string
 	damPrincipalUserName string
 	// path must start and end with slash
-<<<<<<< HEAD
-	path                 string
-	account              string
-	params               *ResourceParams
-=======
 	path    string
 	account string
 	params  *ResourceParams
->>>>>>> 47bddae4
 }
 
 type credentialSpec struct {
@@ -326,15 +302,9 @@
 }
 
 type policySpec struct {
-<<<<<<< HEAD
-	credSpec  *credentialSpec
-	rSpecs    []*resourceSpec
-	params    *ResourceParams
-=======
 	credSpec *credentialSpec
 	rSpecs   []*resourceSpec
 	params   *ResourceParams
->>>>>>> 47bddae4
 }
 
 func (spec *policySpec) getID() string {
@@ -343,11 +313,7 @@
 
 func (spec *policySpec) sessionScoped() bool {
 	if spec.credSpec.principalSpec.pType == roleType {
-<<<<<<< HEAD
-		for _, rSpec:= range spec.rSpecs {
-=======
 		for _, rSpec := range spec.rSpecs {
->>>>>>> 47bddae4
 			if rSpec.rType == clusterUserType {
 				return true
 			}
@@ -381,7 +347,7 @@
 		return "", fmt.Errorf("argument is not a proper cluster ARN: %s", clusterARN)
 	}
 
-	return fmt.Sprintf( "%s:%s:%s:%s:%s:dbuser:%s/%s", parts[0], parts[1], parts[2], parts[3], parts[4], parts[6], userName), nil
+	return fmt.Sprintf("%s:%s:%s:%s:%s:dbuser:%s/%s", parts[0], parts[1], parts[2], parts[3], parts[4], parts[6], userName), nil
 }
 
 func extractAccount(arn string) (string, error) {
@@ -417,21 +383,6 @@
 	}
 
 	return wh.ensureTokenResult(ctx, principalARN, polSpec)
-<<<<<<< HEAD
-}
-
-func removeDuplicatesUnordered(elements []string) []string {
-	encountered := map[string]bool{}
-	for v:= range elements {
-		encountered[elements[v]] = true
-	}
-	var result []string
-	for key, _ := range encountered {
-		result = append(result, key)
-	}
-	return result
-=======
->>>>>>> 47bddae4
 }
 
 func (wh *AccountWarehouse) determineResourceSpecs(params *ResourceParams) ([]*resourceSpec, error) {
@@ -454,19 +405,11 @@
 				},
 			}, nil
 		}
-<<<<<<< HEAD
-		uniquePaths := removeDuplicatesUnordered(strings.Split(paths, ";"))
-		var resourceSpecs []*resourceSpec
-		for i := range uniquePaths {
-			resourceSpecs = append(resourceSpecs, &resourceSpec{
-				arn:   fmt.Sprintf("arn:aws:s3:::%s%s", bucket, uniquePaths[i]),
-=======
 		uniquePaths := stringset.New(strings.Split(paths, ";")...)
 		var resourceSpecs []*resourceSpec
 		for _, v := range uniquePaths.Elements() {
 			resourceSpecs = append(resourceSpecs, &resourceSpec{
 				arn:   fmt.Sprintf("arn:aws:s3:::%s%s", bucket, v),
->>>>>>> 47bddae4
 				rType: bucketType,
 			})
 		}
@@ -486,13 +429,8 @@
 			return nil, err
 		}
 		userSpec := &resourceSpec{
-<<<<<<< HEAD
-			rType:      clusterUserType,
-			arn:        dbUserARN,
-=======
 			rType: clusterUserType,
 			arn:   dbUserARN,
->>>>>>> 47bddae4
 		}
 		group, ok := params.Vars["group"]
 		if ok {
@@ -552,11 +490,7 @@
 		account:              wh.account,
 		params:               params,
 		// TODO: Make prefix configurable for different dam deployments
-<<<<<<< HEAD
-		path:                 "/ddap/",
-=======
 		path: "/ddap/",
->>>>>>> 47bddae4
 	}
 
 	if credSpec.cType == temporaryKey {
@@ -586,11 +520,7 @@
 	}
 }
 
-<<<<<<< HEAD
-func(wh *AccountWarehouse) createTempCredentialResult(polSpec *policySpec) (*ResourceTokenResult, error) {
-=======
 func (wh *AccountWarehouse) createTempCredentialResult(polSpec *policySpec) (*ResourceTokenResult, error) {
->>>>>>> 47bddae4
 	aro, err := wh.assumeRole(polSpec)
 	if err != nil {
 		return nil, err
@@ -639,22 +569,14 @@
 	}, nil
 }
 
-<<<<<<< HEAD
-func(wh *AccountWarehouse) ensurePrincipal(princSpec *principalSpec) (string, error) {
-=======
 func (wh *AccountWarehouse) ensurePrincipal(princSpec *principalSpec) (string, error) {
->>>>>>> 47bddae4
 	if princSpec.pType == roleType {
 		return wh.ensureRole(princSpec)
 	}
 	return wh.ensureUser(princSpec)
 }
 
-<<<<<<< HEAD
-func(wh *AccountWarehouse) ensureIdentityPolicy(spec *policySpec) error {
-=======
 func (wh *AccountWarehouse) ensureIdentityPolicy(spec *policySpec) error {
->>>>>>> 47bddae4
 	if len(spec.rSpecs) == 0 {
 		return fmt.Errorf("cannot have policy without any resources")
 	}
@@ -680,11 +602,7 @@
 	return sessionName[0:maxLen]
 }
 
-<<<<<<< HEAD
-func(wh *AccountWarehouse) assumeRole(polSpec *policySpec) (*sts.AssumeRoleOutput, error) {
-=======
 func (wh *AccountWarehouse) assumeRole(polSpec *policySpec) (*sts.AssumeRoleOutput, error) {
->>>>>>> 47bddae4
 	params := polSpec.params
 	roleARN := polSpec.credSpec.principalSpec.getARN()
 	sessionName := convertDamUserIDtoAwsName(params.UserID, wh.svcUserName)
@@ -711,11 +629,7 @@
 			RoleArn:         aws.String(roleARN),
 			RoleSessionName: aws.String(sessionName),
 			DurationSeconds: toSeconds(params.TTL),
-<<<<<<< HEAD
-			Policy: sessPolicy,
-=======
 			Policy:          sessPolicy,
->>>>>>> 47bddae4
 		})
 
 		return err
@@ -728,13 +642,8 @@
 	return aro, nil
 }
 
-<<<<<<< HEAD
-func(wh *AccountWarehouse) ensureLoginProfile(userName string) (string, error) {
-	password := uuid.New().String()
-=======
 func (wh *AccountWarehouse) ensureLoginProfile(userName string) (string, error) {
 	password := uuid.New()
->>>>>>> 47bddae4
 	var call func() error
 
 	_, err := wh.apiClient.GetLoginProfile(&iam.GetLoginProfileInput{UserName: aws.String(userName)})
@@ -801,11 +710,7 @@
 	Condition map[string]interface{} `json:"Condition,omitempty"`
 }
 
-<<<<<<< HEAD
-func(wh *AccountWarehouse) ensureRolePolicy(spec *policySpec) error {
-=======
 func (wh *AccountWarehouse) ensureRolePolicy(spec *policySpec) error {
->>>>>>> 47bddae4
 	spec, err := widenUserScopedResources(*spec)
 	if err != nil {
 		return fmt.Errorf("unable to generate role policy: %v", err)
@@ -822,11 +727,7 @@
 
 func widenUserScopedResources(spec policySpec) (*policySpec, error) {
 	rSpecs := make([]*resourceSpec, len(spec.rSpecs))
-<<<<<<< HEAD
-	for i, rSpec:= range spec.rSpecs {
-=======
 	for i, rSpec := range spec.rSpecs {
->>>>>>> 47bddae4
 		if rSpec.rType == clusterUserType {
 			orig := spec.rSpecs[i]
 			widened := *orig
@@ -885,17 +786,17 @@
 	return nil
 }
 
-func(wh *AccountWarehouse) ensureUserPolicy(spec *policySpec) error {
+func (wh *AccountWarehouse) ensureUserPolicy(spec *policySpec) error {
 	// TODO: handle policy versioning
 	resources := resourceARNToArray(spec.rSpecs)
 	policy := &policy{
-		Version:   "2012-10-17",
+		Version: "2012-10-17",
 		Statement: statement{
 			Effect:   "Allow",
 			Action:   spec.params.TargetRoles,
 			Resource: resources,
 			Condition: map[string]interface{}{
-				"DateLessThanEquals": map[string]string {
+				"DateLessThanEquals": map[string]string{
 					"aws:CurrentTime": (time.Now().Add(spec.params.TTL)).Format(time.RFC3339),
 				},
 			},
@@ -910,7 +811,7 @@
 	return backoff.Retry(f, exponentialBackoff)
 }
 
-func(wh *AccountWarehouse) putUserPolicy(spec *policySpec, policy string) error {
+func (wh *AccountWarehouse) putUserPolicy(spec *policySpec, policy string) error {
 	_, err := wh.apiClient.PutUserPolicy(&iam.PutUserPolicyInput{
 		PolicyName:     aws.String(spec.getID()),
 		UserName:       aws.String(spec.credSpec.principalSpec.getID()),
@@ -922,19 +823,14 @@
 	return nil
 }
 
-
 // ensures user is created and returns non-empty user ARN if successful
-func(wh *AccountWarehouse) ensureUser(spec *principalSpec) (string, error) {
+func (wh *AccountWarehouse) ensureUser(spec *principalSpec) (string, error) {
 	guo, err := wh.apiClient.GetUser(&iam.GetUserInput{UserName: aws.String(spec.getID())})
 	if err != nil {
 		if aerr, ok := err.(awserr.Error); ok && aerr.Code() == iam.ErrCodeNoSuchEntityException {
 			cuo, err := wh.apiClient.CreateUser(&iam.CreateUserInput{
 				UserName: aws.String(spec.getID()),
-<<<<<<< HEAD
-				Path: aws.String(spec.path),
-=======
 				Path:     aws.String(spec.path),
->>>>>>> 47bddae4
 			})
 			if err != nil {
 				return "", fmt.Errorf("unable to create IAM user %s: %v", spec.getID(), err)
@@ -946,18 +842,18 @@
 	return *guo.User.Arn, nil
 }
 
-func(wh *AccountWarehouse) ensureRole(spec *principalSpec) (string, error) {
+func (wh *AccountWarehouse) ensureRole(spec *principalSpec) (string, error) {
 	gro, err := wh.apiClient.GetRole(&iam.GetRoleInput{RoleName: aws.String(spec.getID())})
 	if err != nil {
 		if aerr, ok := err.(awserr.Error); ok && aerr.Code() == iam.ErrCodeNoSuchEntityException {
 			policy := &policy{
-				Version:   "2012-10-17",
+				Version: "2012-10-17",
 				Statement: statement{
-					Effect:    "Allow",
+					Effect: "Allow",
 					Principal: map[string]interface{}{
 						"AWS": spec.damPrincipalARN,
 					},
-					Action:   []string{"sts:AssumeRole"},
+					Action: []string{"sts:AssumeRole"},
 				},
 			}
 			policyJSON, err := json.Marshal(policy)
