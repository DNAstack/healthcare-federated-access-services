--- conflicted
+++ resolved
@@ -12,8 +12,6 @@
 // See the License for the specific language governing permissions and
 // limitations under the License.
 
-// Package aws abstracts interacting with certain aspects of AWS,
-// such as creating IAM roles and user, account keys, and access tokens.
 package aws
 
 import (
@@ -122,11 +120,7 @@
 	password     *string
 }
 
-<<<<<<< HEAD
-// Mock AWS Client
-=======
 // MockAwsClient for testing
->>>>>>> 47bddae4
 type MockAwsClient struct {
 	Account          string
 	UserID           string
@@ -139,10 +133,7 @@
 	FullLoginProfile []*fullLoginProfile
 }
 
-<<<<<<< HEAD
-=======
 // CreateLoginProfile ...
->>>>>>> 47bddae4
 func (m *MockAwsClient) CreateLoginProfile(input *iam.CreateLoginProfileInput) (*iam.CreateLoginProfileOutput, error) {
 	if _, err := m.GetLoginProfile(&iam.GetLoginProfileInput{UserName: input.UserName}); err == nil {
 		return nil, awserr.New(iam.ErrCodeEntityAlreadyExistsException, "should not depend on this", nil)
@@ -164,10 +155,7 @@
 	}, nil
 }
 
-<<<<<<< HEAD
-=======
 // UpdateLoginProfile ...
->>>>>>> 47bddae4
 func (m *MockAwsClient) UpdateLoginProfile(input *iam.UpdateLoginProfileInput) (*iam.UpdateLoginProfileOutput, error) {
 	for _, flp := range m.FullLoginProfile {
 		if *flp.loginProfile.UserName == *input.UserName {
@@ -180,10 +168,7 @@
 	return nil, awserr.New(iam.ErrCodeNoSuchEntityException, "shouldn't rely on this", nil)
 }
 
-<<<<<<< HEAD
-=======
 // GetLoginProfile ...
->>>>>>> 47bddae4
 func (m *MockAwsClient) GetLoginProfile(input *iam.GetLoginProfileInput) (*iam.GetLoginProfileOutput, error) {
 	for _, flp := range m.FullLoginProfile {
 		if *flp.loginProfile.UserName == *input.UserName {
