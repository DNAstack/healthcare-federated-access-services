--- conflicted
+++ resolved
@@ -479,41 +479,26 @@
 		var prevErr error
 		if err := backoff.Retry(func() error {
 			policyCall := wh.cs.Buckets.GetIamPolicy(bkt)
-<<<<<<< HEAD
-			if params.UserProject != "" {
-				policyCall = policyCall.UserProject(params.UserProject)
-			}
-			getIamPolicy, err := policyCall.Context(ctx).Do()
-=======
 			if params.BillingProject != "" {
 				policyCall = policyCall.UserProject(params.BillingProject)
 			}
 			policy, err := policyCall.Context(ctx).Do()
->>>>>>> aa2b053b
 			if err != nil {
 				return convertToPermanentErrorIfApplicable(err, fmt.Errorf("getting IAM policy for bucket %q: %v", bkt, err))
 			}
-			if len(failedEtag) > 0 && failedEtag == getIamPolicy.Etag {
+			if len(failedEtag) > 0 && failedEtag == policy.Etag {
 				return convertToPermanentErrorIfApplicable(prevErr, fmt.Errorf("setting IAM policy for bucket %q on service account %q: %v", bkt, email, prevErr))
 			}
 			for _, role := range roles {
-				wh.configureBucketRole(getIamPolicy, role, email)
-			}
-<<<<<<< HEAD
-			setIamPolicyCall := wh.cs.Buckets.SetIamPolicy(bkt, getIamPolicy)
-			if params.UserProject != "" {
-				setIamPolicyCall.UserProject(params.UserProject)
-			}
-			_, err = setIamPolicyCall.Context(ctx).Do()
-=======
+				wh.configureBucketRole(policy, role, email)
+			}
 			set := wh.cs.Buckets.SetIamPolicy(bkt, policy)
 			if params.BillingProject != "" {
 				set.UserProject(params.BillingProject)
 			}
 			_, err = set.Context(ctx).Do()
->>>>>>> aa2b053b
 			if err != nil {
-				failedEtag = getIamPolicy.Etag
+				failedEtag = policy.Etag
 				prevErr = err
 			}
 			return err
